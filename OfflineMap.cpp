--- conflicted
+++ resolved
@@ -255,12 +255,12 @@
 	m_vecTargetDimSizes[1] = nDim0Size;
 
 	m_vecTargetDimNames.resize(2);
-<<<<<<< HEAD
+
 	m_vecTargetDimNames[0] = strDim1Name;
 	m_vecTargetDimNames[1] = strDim0Name;
-=======
-	m_vecTargetDimNames[0] = strDim0Name;
-	m_vecTargetDimNames[1] = strDim1Name;
+
+	// m_vecTargetDimNames[0] = strDim0Name;
+	// m_vecTargetDimNames[1] = strDim1Name;
 
 	// Special case: rectilinear lat/lon
 	if (m_vecTargetDimNames.size() == 2) {
@@ -296,7 +296,6 @@
 		}
 	}
 
->>>>>>> 2ea9c132
 }
 
 ///////////////////////////////////////////////////////////////////////////////
