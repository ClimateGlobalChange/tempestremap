///////////////////////////////////////////////////////////////////////////////
///
///	\file    OfflineMap.cpp
///	\author  Paul Ullrich
///	\version August 14, 2014
///
///	<remarks>
///		Copyright 2000-2014 Paul Ullrich
///
///		This file is distributed as part of the Tempest source code package.
///		Permission is granted to use, copy, modify and distribute this
///		source code and its documentation under the terms of the GNU General
///		Public License.  This software is provided "as is" without express
///		or implied warranty.
///	</remarks>

#include "OfflineMap.h"

#include "netcdfcpp.h"
#include "NetCDFUtilities.h"
#include "GridElements.h"
#include "FiniteElementTools.h"

#include "Announce.h"
#include "Exception.h"
#include "DataVector.h"
#include "DataMatrix.h"

#include <cmath>

///////////////////////////////////////////////////////////////////////////////

void OfflineMap::InitializeSourceDimensionsFromFile(
	const std::string & strSourceMesh
) {
	// Open the source mesh
	NcFile ncSourceMesh(strSourceMesh.c_str(), NcFile::ReadOnly);
	if (!ncSourceMesh.is_valid()) {
		_EXCEPTION1("Unable to open mesh \"%s\"", strSourceMesh.c_str());
	}

	// Check for grid dimensions (SCRIP format grid)
	NcVar * varGridDims = ncSourceMesh.get_var("grid_dims");
	if (varGridDims != NULL) {
		NcDim * dimGridRank = varGridDims->get_dim(0);

		m_vecSourceDimSizes.resize(dimGridRank->size());
		varGridDims->get(&(m_vecSourceDimSizes[0]), dimGridRank->size());

		if (dimGridRank->size() == 1) {
			m_vecSourceDimNames.push_back("num_elem");
		} else if (dimGridRank->size() == 2) {
			m_vecSourceDimNames.push_back("lat");
			m_vecSourceDimNames.push_back("lon");

			int nTemp = m_vecSourceDimSizes[0];
			m_vecSourceDimSizes[0] = m_vecSourceDimSizes[1];
			m_vecSourceDimSizes[1] = nTemp;
		} else {
			_EXCEPTIONT("Source grid grid_rank must be < 3");
		}
		return;
	}

	// Check for rectilinear attribute
	NcAtt * attRectilinear = ncSourceMesh.get_att("rectilinear");

	// No rectilinear attribute
	if (attRectilinear == NULL) {
		int nElements = ncSourceMesh.get_dim("num_elem")->size();
		m_vecSourceDimSizes.push_back(nElements);
		m_vecSourceDimNames.push_back("num_elem");
		return;
	}

	// Obtain rectilinear attributes (dimension sizes)
	NcAtt * attRectilinearDim0Size =
		ncSourceMesh.get_att("rectilinear_dim0_size");
	NcAtt * attRectilinearDim1Size =
		ncSourceMesh.get_att("rectilinear_dim1_size");

	if (attRectilinearDim0Size == NULL) {
		_EXCEPTIONT("Missing attribute \"rectilinear_dim0_size\"");
	}
	if (attRectilinearDim1Size == NULL) {
		_EXCEPTIONT("Missing attribute \"rectilinear_dim1_size\"");
	}

	int nDim0Size = attRectilinearDim0Size->as_int(0);
	int nDim1Size = attRectilinearDim1Size->as_int(0);

	// Obtain rectilinear attributes (dimension names)
	NcAtt * attRectilinearDim0Name =
		ncSourceMesh.get_att("rectilinear_dim0_name");
	NcAtt * attRectilinearDim1Name =
		ncSourceMesh.get_att("rectilinear_dim1_name");

	if (attRectilinearDim0Name == NULL) {
		_EXCEPTIONT("Missing attribute \"rectilinear_dim0_name\"");
	}
	if (attRectilinearDim1Name == NULL) {
		_EXCEPTIONT("Missing attribute \"rectilinear_dim1_name\"");
	}

	std::string strDim0Name = attRectilinearDim0Name->as_string(0);
	std::string strDim1Name = attRectilinearDim1Name->as_string(0);

	// Push rectilinear attributes into array
	m_vecSourceDimSizes.resize(2);
	m_vecSourceDimSizes[0] = nDim0Size;
	m_vecSourceDimSizes[1] = nDim1Size;

	m_vecSourceDimNames.resize(2);
	m_vecSourceDimNames[0] = strDim0Name;
	m_vecSourceDimNames[1] = strDim1Name;
}

///////////////////////////////////////////////////////////////////////////////

void OfflineMap::InitializeTargetDimensionsFromFile(
	const std::string & strTargetMesh
) {
	// Open the source mesh
	NcFile ncTargetMesh(strTargetMesh.c_str(), NcFile::ReadOnly);
	if (!ncTargetMesh.is_valid()) {
		_EXCEPTION1("Unable to open mesh \"%s\"", strTargetMesh.c_str());
	}

	// Check for grid dimensions (SCRIP format grid)
	NcVar * varGridDims = ncTargetMesh.get_var("grid_dims");
	if (varGridDims != NULL) {
		NcDim * dimGridRank = varGridDims->get_dim(0);

		m_vecTargetDimSizes.resize(dimGridRank->size());
		varGridDims->get(&(m_vecTargetDimSizes[0]), dimGridRank->size());

		if (dimGridRank->size() == 1) {
			m_vecTargetDimNames.push_back("num_elem");
		} else if (dimGridRank->size() == 2) {
			m_vecTargetDimNames.push_back("lat");
			m_vecTargetDimNames.push_back("lon");

			int nTemp = m_vecTargetDimSizes[0];
			m_vecTargetDimSizes[0] = m_vecTargetDimSizes[1];
			m_vecTargetDimSizes[1] = nTemp;

		} else {
			_EXCEPTIONT("Target grid grid_rank must be < 3");
		}
<<<<<<< HEAD

/*		// Number of faces
=======
/*
		// Number of faces
>>>>>>> c56bfdcf
		NcDim * dimGridSize = ncTargetMesh.get_dim("grid_size");
		if (dimGridSize == NULL) {
			_EXCEPTIONT("Missing \"grid_size\" dimension in grid file");
		}

		// Number of grid corners
		NcDim * dimGridCorners = ncTargetMesh.get_dim("grid_corners");
		if (dimGridCorners == NULL) {
			_EXCEPTIONT("Missing \"grid_corners\" dimension in grid file");
		}

		// Pull grid center information from file
		NcVar * varGridCenterLon = ncTargetMesh.get_var("grid_center_lon");
		if (varGridCenterLon == NULL) {
			_EXCEPTIONT("Missing \"grid_center_lon\" variable in grid file");
		}

		m_dTargetCenterLon.Initialize(dimGridSize->size());

		varGridCenterLon->get(
			&(m_dTargetCenterLon[0]),
			dimGridSize->size());

		NcVar * varGridCenterLat = ncTargetMesh.get_var("grid_center_lat");
		if (varGridCenterLat == NULL) {
			_EXCEPTIONT("Missing \"grid_center_lat\" variable in grid file");
		}

		m_dTargetCenterLat.Initialize(dimGridSize->size());

		varGridCenterLat->get(
			&(m_dTargetCenterLat[0]),
			dimGridSize->size());

		// Pull grid vertex information from file
		NcVar * varGridVertexLon = ncTargetMesh.get_var("grid_corner_lon");
		if (varGridVertexLon == NULL) {
			_EXCEPTIONT("Missing \"grid_corner_lon\" variable in grid file");
		}

		m_dTargetVertexLon.Initialize(
			dimGridSize->size(),
			dimGridCorners->size());

		varGridVertexLon->get(
			&(m_dTargetVertexLon[0][0]),
			dimGridSize->size(),
			dimGridCorners->size());

		NcVar * varGridVertexLat = ncTargetMesh.get_var("grid_corner_lat");
		if (varGridVertexLat == NULL) {
			_EXCEPTIONT("Missing \"grid_corner_lat\" variable in grid file");
		}

		m_dTargetVertexLat.Initialize(
			dimGridSize->size(),
			dimGridCorners->size());

		varGridVertexLat->get(
			&(m_dTargetVertexLat[0][0]),
			dimGridSize->size(),
			dimGridCorners->size());
*/
		return;

	}

	// Check for rectilinear attribute
	NcAtt * attRectilinear = ncTargetMesh.get_att("rectilinear");

	// No rectilinear attribute
	if (attRectilinear == NULL) {
		int nElements = ncTargetMesh.get_dim("num_elem")->size();
		m_vecTargetDimSizes.push_back(nElements);
		m_vecTargetDimNames.push_back("num_elem");
		return;
	}

	// Obtain rectilinear attributes (dimension sizes)
	NcAtt * attRectilinearDim0Size =
		ncTargetMesh.get_att("rectilinear_dim0_size");
	NcAtt * attRectilinearDim1Size =
		ncTargetMesh.get_att("rectilinear_dim1_size");

	if (attRectilinearDim0Size == NULL) {
		_EXCEPTIONT("Missing attribute \"rectilinear_dim0_size\"");
	}
	if (attRectilinearDim1Size == NULL) {
		_EXCEPTIONT("Missing attribute \"rectilinear_dim1_size\"");
	}

	int nDim0Size = attRectilinearDim0Size->as_int(0);
	int nDim1Size = attRectilinearDim1Size->as_int(0);

	// Obtain rectilinear attributes (dimension names)
	NcAtt * attRectilinearDim0Name =
		ncTargetMesh.get_att("rectilinear_dim0_name");
	NcAtt * attRectilinearDim1Name =
		ncTargetMesh.get_att("rectilinear_dim1_name");

	if (attRectilinearDim0Name == NULL) {
		_EXCEPTIONT("Missing attribute \"rectilinear_dim0_name\"");
	}
	if (attRectilinearDim1Name == NULL) {
		_EXCEPTIONT("Missing attribute \"rectilinear_dim1_name\"");
	}

	std::string strDim0Name = attRectilinearDim0Name->as_string(0);
	std::string strDim1Name = attRectilinearDim1Name->as_string(0);

	// Push rectilinear attributes into array
	m_vecTargetDimSizes.resize(2);
	m_vecTargetDimSizes[0] = nDim1Size;
	m_vecTargetDimSizes[1] = nDim0Size;

	m_vecTargetDimNames.resize(2);


	m_vecTargetDimNames[0] = strDim1Name;
	m_vecTargetDimNames[1] = strDim0Name;

	// m_vecTargetDimNames[0] = strDim0Name;
	// m_vecTargetDimNames[1] = strDim1Name;

	// Special case: rectilinear lat/lon
	if (m_vecTargetDimNames.size() == 2) {

		// Latitude
		int ixLat = (-1);
		if (m_vecTargetDimNames[0] == "lat") {
			ixLat = 0;
		} else if (m_vecTargetDimNames[1] == "lat") {
			ixLat = 1;
		}

		if (ixLat != (-1)) {
			m_dVectorTargetCenterLat.Initialize(m_vecSourceDimSizes[ixLat]);
			for (int i = 0; i < m_vecSourceDimSizes[ixLat]; i++) {
				
			}
		}

		// Longitude
		int ixLon = (-1);
		if (m_vecTargetDimNames[0] == "lat") {
			ixLon = 0;
		} else if (m_vecTargetDimNames[1] == "lat") {
			ixLon = 1;
		}

		if (ixLon != (-1)) {
			m_dVectorTargetCenterLon.Initialize(m_vecSourceDimSizes[ixLon]);
			for (int i = 0; i < m_vecSourceDimSizes[ixLon]; i++) {
				
			}
		}
	}

}

///////////////////////////////////////////////////////////////////////////////

void OfflineMap::InitializeCoordinatesFromMeshFV(
	const Mesh & mesh,
	DataVector<double> & dCenterLon,
	DataVector<double> & dCenterLat,
	DataMatrix<double> & dVertexLon,
	DataMatrix<double> & dVertexLat,
	bool fLatLon
) {
	int nFaces = mesh.faces.size();

	// Count maximum number of Nodes per Face
	int nNodesPerFace = 0;
	for (int i = 0; i < nFaces; i++) {
		if (mesh.faces[i].edges.size() > nNodesPerFace) {
			nNodesPerFace = mesh.faces[i].edges.size();
		}
	}

	// Check if already initialized
	if (dCenterLon.GetRows() != 0) {
		return;
	}

	dVertexLon.Initialize(nFaces, nNodesPerFace);
	dVertexLat.Initialize(nFaces, nNodesPerFace);

	if ((fLatLon) && (nNodesPerFace != 4)) {
		_EXCEPTIONT("Logic error");
	}

	dCenterLon.Initialize(nFaces);
	dCenterLat.Initialize(nFaces);

	// Store coordinates of each Node and Face centerpoint
	for (int i = 0; i < nFaces; i++) {

		const Face & face = mesh.faces[i];

		int nNodes = face.edges.size();

		double dXc = 0.0;
		double dYc = 0.0;
		double dZc = 0.0;

		for (int j = 0; j < nNodes; j++) {
			const Node & node = mesh.nodes[face[j]];

			double dX = node.x;
			double dY = node.y;
			double dZ = node.z;

			double dLonV = atan2(dY, dX) / M_PI * 180.0;
			double dLatV = asin(dZ) / M_PI * 180.0;

			if (dLonV < 0.0) {
				dLonV += 360.0;
			}

			dVertexLon[i][j] = dLonV;
			dVertexLat[i][j] = dLatV;
		}

		if ((fLatLon) && (nNodes == 3)) {
			dVertexLon[i][3] = dVertexLon[i][0];
			dVertexLat[i][3] = dVertexLat[i][0];
		}

		dXc /= static_cast<double>(nNodes);
		dYc /= static_cast<double>(nNodes);
		dZc /= static_cast<double>(nNodes);

		double dMag = sqrt(dXc * dXc + dYc * dYc + dZc * dZc);

		dXc /= dMag;
		dYc /= dMag;
		dZc /= dMag;

		double dLonC = atan2(dYc, dXc) / M_PI * 180.0;
		double dLatC = asin(dZc) / M_PI * 180.0;

		if (dLonC < 0.0) {
			dLonC += 360.0;
		}

		dCenterLon[i] = dLonC;
		dCenterLat[i] = dLatC;
	}
}

///////////////////////////////////////////////////////////////////////////////

void OfflineMap::InitializeCoordinatesFromMeshFE(
	const Mesh & mesh,
	int nP,
	const DataMatrix3D<int> & dataGLLnodes,
	DataVector<double> & dCenterLon,
	DataVector<double> & dCenterLat,
	DataMatrix<double> & dVertexLon,
	DataMatrix<double> & dVertexLat
) {
	int nFaces = mesh.faces.size();

	if (nFaces != dataGLLnodes.GetSubColumns()) {
		_EXCEPTIONT("Mismatch between mesh and dataGLLnodes");
	}

	// Determine maximum index in dataGLLnodes
	int iMaxNodeIx = dataGLLnodes[0][0][0];
	for (int i = 0; i < dataGLLnodes.GetRows(); i++) {
	for (int j = 0; j < dataGLLnodes.GetColumns(); j++) {
	for (int k = 0; k < dataGLLnodes.GetSubColumns(); k++) {
		if (dataGLLnodes[i][j][k] > iMaxNodeIx) {
			iMaxNodeIx = dataGLLnodes[i][j][k];
		}
	}
	}
	}

	dCenterLon.Initialize(iMaxNodeIx);
	dCenterLat.Initialize(iMaxNodeIx);

	dVertexLon.Initialize(iMaxNodeIx, 1);
	dVertexLat.Initialize(iMaxNodeIx, 1);

	DataVector<double> dG;
	GetDefaultNodalLocations(nP, dG);

	for (int i = 0; i < dataGLLnodes.GetRows(); i++) {
	for (int j = 0; j < dataGLLnodes.GetColumns(); j++) {
	for (int k = 0; k < dataGLLnodes.GetSubColumns(); k++) {
		const Face & face = mesh.faces[k];

		Node node;

		ApplyLocalMap(
			face,
			mesh.nodes,
			dG[i],
			dG[j],
			node);

		int iNode = dataGLLnodes[j][i][k] - 1;

		double dLon = atan2(node.y, node.x);
		double dLat = asin(node.z);

		if (dLon < 0.0) {
			dLon += 2.0 * M_PI;
		}

		dCenterLon[iNode] = dLon / M_PI * 180.0;
		dCenterLat[iNode] = dLat / M_PI * 180.0;
	}
	}
	}
}

///////////////////////////////////////////////////////////////////////////////

void OfflineMap::InitializeRectilinearCoordinateVector(
	int nLon,
	int nLat,
	const DataMatrix<double> & dVertexLon,
	const DataMatrix<double> & dVertexLat,
	bool fLonFirst,
	DataVector<double> & dCenterLon,
	DataVector<double> & dCenterLat,
	DataVector<double> & dVectorCenterLon,
	DataVector<double> & dVectorCenterLat,
	DataMatrix<double> & dVectorBoundsLon,
	DataMatrix<double> & dVectorBoundsLat
) {
	if (dCenterLon.GetRows() != nLon * nLat) {
		_EXCEPTION3("CenterLon has incorrect dimension:\n"
			"\t[%i x %i] expected, [%i] found",
			nLon, nLat, dCenterLon.GetRows());
	}
	if (dCenterLat.GetRows() != nLon * nLat) {
		_EXCEPTION3("CenterLat has incorrect dimension:\n"
			"\t[%i x %i] expected, [%i] found",
			nLon, nLat, dCenterLat.GetRows());
	}

	const int nFaces = dVertexLon.GetRows();

	if (nFaces != nLon * nLat) {
		_EXCEPTIONT("Number of faces must be tensor product of nLon and nLat");
	}

	dCenterLon.Initialize(nFaces);
	dCenterLat.Initialize(nFaces);

	dVectorCenterLon.Initialize(nLon);
	dVectorCenterLat.Initialize(nLat);

	dVectorBoundsLon.Initialize(nLon, 2);
	dVectorBoundsLat.Initialize(nLat, 2);

	if (!fLonFirst) {
		for (int i = 0; i < nLon; i++) {
			dVectorBoundsLon[i][0] = 720.0;
			dVectorBoundsLon[i][1] = -720.0;
			for (int k = 0; k < dVertexLon.GetColumns(); k++) {
				if (fabs(fabs(dVertexLat[i][k]) - 90.0) < 1.0e-12) {
					continue;
				}
				if (dVertexLon[i][k] < dVectorBoundsLon[i][0]) {
					dVectorBoundsLon[i][0] = dVertexLon[i][k];
				}
				if (dVertexLon[i][k] > dVectorBoundsLon[i][1]) {
					dVectorBoundsLon[i][1] = dVertexLon[i][k];
				}
			}

			if ((dVectorBoundsLon[i][0] < 90.0) &&
			    (dVectorBoundsLon[i][1] > 270.0)
			) {
				if (i == 0) {
					double dTemp = dVectorBoundsLon[i][0];
					dVectorBoundsLon[i][0] = dVectorBoundsLon[i][1] - 360.0;
					dVectorBoundsLon[i][1] = dTemp;
				} else {
					double dTemp = dVectorBoundsLon[i][1];
					dVectorBoundsLon[i][1] = dVectorBoundsLon[i][0] + 360.0;
					dVectorBoundsLon[i][0] = dTemp;
				}
			}

			dVectorCenterLon[i] = 0.5 * (
				  dVectorBoundsLon[i][0]
				+ dVectorBoundsLon[i][1]);
		}
		for (int j = 0; j < nLat; j++) {
			dVectorBoundsLat[j][0] = dVertexLat[j * nLon][0];
			dVectorBoundsLat[j][1] = dVertexLat[j * nLon][0];
			for (int k = 0; k < dVertexLat.GetColumns(); k++) {
				if (dVertexLat[j * nLon][k] < dVectorBoundsLat[j][0]) {
					dVectorBoundsLat[j][0] = dVertexLat[j * nLon][k];
				}
				if (dVertexLat[j * nLon][k] > dVectorBoundsLat[j][1]) {
					dVectorBoundsLat[j][1] = dVertexLat[j * nLon][k];
				}
			}
			dVectorCenterLat[j] = 0.5 * (
				  dVectorBoundsLat[j][0]
				+ dVectorBoundsLat[j][1]);
		}

		for (int i = 0; i < nFaces; i++) {
			dCenterLon[i] = dVectorCenterLon[i%nLon];
			dCenterLat[i] = dVectorCenterLat[i/nLon];
		}

	} else {
		for (int i = 0; i < nLon; i++) {
			//dVectorCenterLon[i] = dCenterLon[i * nLat];
			dVectorBoundsLon[i][0] = 720.0;
			dVectorBoundsLon[i][1] = -720.0;
			for (int k = 0; k < dVertexLon.GetColumns(); k++) {
				if (fabs(fabs(dVertexLat[i * nLat][k]) - 90.0) < 1.0e-12) {
					continue;
				}
				if (dVertexLon[i * nLat][k] < dVectorBoundsLon[i][0]) {
					dVectorBoundsLon[i][0] = dVertexLon[i * nLat][k];
				}
				if (dVertexLon[i * nLat][k] > dVectorBoundsLon[i][1]) {
					dVectorBoundsLon[i][1] = dVertexLon[i * nLat][k];
				}
			}

			if ((dVectorBoundsLon[i][0] < 90.0) &&
			    (dVectorBoundsLon[i][1] > 270.0)
			) {
				if (i == 0) {
					double dTemp = dVectorBoundsLon[i][0];
					dVectorBoundsLon[i][0] = dVectorBoundsLon[i][1] - 360.0;
					dVectorBoundsLon[i][1] = dTemp;
				} else {
					double dTemp = dVectorBoundsLon[i][1];
					dVectorBoundsLon[i][1] = dVectorBoundsLon[i][0] + 360.0;
					dVectorBoundsLon[i][0] = dTemp;
				}
			}
			dVectorCenterLon[i] = 0.5 * (
				  dVectorBoundsLon[i][0]
				+ dVectorBoundsLon[i][1]);
		}
		for (int j = 0; j < nLat; j++) {
			//dVectorCenterLat[j] = dCenterLat[j];
			dVectorBoundsLat[j][0] = dVertexLat[j][0];
			dVectorBoundsLat[j][1] = dVertexLat[j][0];
			for (int k = 0; k < dVertexLat.GetColumns(); k++) {
				if (dVertexLat[j][k] < dVectorBoundsLat[j][0]) {
					dVectorBoundsLat[j][0] = dVertexLat[j][k];
				}
				if (dVertexLat[j][k] > dVectorBoundsLat[j][1]) {
					dVectorBoundsLat[j][1] = dVertexLat[j][k];
				}
			}
			dVectorCenterLat[j] = 0.5 * (
				  dVectorBoundsLat[j][0]
				+ dVectorBoundsLat[j][1]);
		}

		for (int i = 0; i < nFaces; i++) {
			dCenterLon[i] = dVectorCenterLon[i/nLat];
			dCenterLat[i] = dVectorCenterLat[i%nLat];
		}
	}
}

///////////////////////////////////////////////////////////////////////////////

void OfflineMap::InitializeSourceCoordinatesFromMeshFV(
	const Mesh & meshSource
) {

	bool fLatLon = false;
	if ((m_vecSourceDimNames[0] == "lat") &&
	    (m_vecSourceDimNames[1] == "lon")
	) {
		fLatLon = true;
	}
	if ((m_vecSourceDimNames[0] == "lon") &&
	    (m_vecSourceDimNames[1] == "lat")
	) {
		fLatLon = true;
	}

	InitializeCoordinatesFromMeshFV(
		meshSource,
		m_dSourceCenterLon,
		m_dSourceCenterLat,
		m_dSourceVertexLon,
		m_dSourceVertexLat,
		fLatLon);

/*
	// Initialize vector coordinate
	if (fLatLon) {
		if (m_vecSourceDimNames[0] == "lon") {
			InitializeRectilinearCoordinateVector(
				m_vecSourceDimSizes[0],
				m_vecSourceDimSizes[1],
				m_dSourceCenterLon,
				m_dSourceCenterLat,
				true,
				m_dVectorSourceCenterLon,
				m_dVectorSourceCenterLat
			);
		} else {
			InitializeRectilinearCoordinateVector(
				m_vecSourceDimSizes[1],
				m_vecSourceDimSizes[0],
				m_dSourceCenterLon,
				m_dSourceCenterLat,
				true,
				m_dVectorSourceCenterLon,
				m_dVectorSourceCenterLat
			);
		}
	}
*/
}

///////////////////////////////////////////////////////////////////////////////

void OfflineMap::InitializeTargetCoordinatesFromMeshFV(
	const Mesh & meshTarget
) {
	bool fLatLon = false;
	if ((m_vecTargetDimNames[0] == "lat") &&
	    (m_vecTargetDimNames[1] == "lon")
	) {
		fLatLon = true;
	}
	if ((m_vecTargetDimNames[0] == "lon") &&
	    (m_vecTargetDimNames[1] == "lat")
	) {
		fLatLon = true;
	}

	InitializeCoordinatesFromMeshFV(
		meshTarget,
		m_dTargetCenterLon,
		m_dTargetCenterLat,
		m_dTargetVertexLon,
		m_dTargetVertexLat,
		fLatLon);

	// Initialize vector coordinate
	if (fLatLon) {
		if (m_vecTargetDimNames[0] == "lon") {
			InitializeRectilinearCoordinateVector(
				m_vecTargetDimSizes[0],
				m_vecTargetDimSizes[1],
				m_dTargetVertexLon,
				m_dTargetVertexLat,
				true,
				m_dTargetCenterLon,
				m_dTargetCenterLat,
				m_dVectorTargetCenterLon,
				m_dVectorTargetCenterLat,
				m_dVectorTargetBoundsLon,
				m_dVectorTargetBoundsLat
			);

		} else if (m_vecTargetDimNames[1] == "lon") {
			InitializeRectilinearCoordinateVector(
				m_vecTargetDimSizes[1],
				m_vecTargetDimSizes[0],
				m_dTargetVertexLon,
				m_dTargetVertexLat,
				false,
				m_dTargetCenterLon,
				m_dTargetCenterLat,
				m_dVectorTargetCenterLon,
				m_dVectorTargetCenterLat,
				m_dVectorTargetBoundsLon,
				m_dVectorTargetBoundsLat
			);

		} else {
			_EXCEPTIONT("LatLon specified but no dimensions have name \"lon\"");
		}
/*
		// Bounds on vertex array
		m_dVectorTargetBoundsLon.Initialize(2);
		m_dVectorTargetBoundsLat.Initialize(2);
		m_dVectorTargetBoundsLon[0] = m_dTargetVertexLon[0][0];
		m_dVectorTargetBoundsLon[1] = m_dTargetVertexLon[0][0];
		m_dVectorTargetBoundsLat[0] = m_dTargetVertexLat[0][0];
		m_dVectorTargetBoundsLat[1] = m_dTargetVertexLat[0][0];

		if ((m_dTargetVertexLon.GetRows() != m_dTargetVertexLat.GetRows()) ||
		    (m_dTargetVertexLon.GetRows() != m_dTargetVertexLat.GetRows())
		) {
			_EXCEPTIONT("Catastrophic vertex array size mismatch");
		}

		for (int i = 0; i < m_dTargetVertexLon.GetRows(); i++) {
		for (int j = 0; j < m_dTargetVertexLon.GetColumns(); j++) {
			if (m_dTargetVertexLon[i][j] < m_dVectorTargetBoundsLon[0]) {
				m_dVectorTargetBoundsLon[0] = m_dTargetVertexLon[i][j];
			}
			if (m_dTargetVertexLon[i][j] > m_dVectorTargetBoundsLon[1]) {
				m_dVectorTargetBoundsLon[1] = m_dTargetVertexLon[i][j];
			}
			if (m_dTargetVertexLat[i][j] < m_dVectorTargetBoundsLat[0]) {
				m_dVectorTargetBoundsLat[0] = m_dTargetVertexLat[i][j];
			}
			if (m_dTargetVertexLat[i][j] > m_dVectorTargetBoundsLat[1]) {
				m_dVectorTargetBoundsLat[1] = m_dTargetVertexLat[i][j];
			}
		}
		}
*/

	}
}

///////////////////////////////////////////////////////////////////////////////

void OfflineMap::InitializeSourceCoordinatesFromMeshFE(
	const Mesh & meshSource,
	int nP,
	const DataMatrix3D<int> & dataGLLnodesSource
) {
	InitializeCoordinatesFromMeshFE(
		meshSource,
		nP,
		dataGLLnodesSource,
		m_dSourceCenterLon,
		m_dSourceCenterLat,
		m_dSourceVertexLon,
		m_dSourceVertexLat);
}

///////////////////////////////////////////////////////////////////////////////

void OfflineMap::InitializeTargetCoordinatesFromMeshFE(
	const Mesh & meshTarget,
	int nP,
	const DataMatrix3D<int> & dataGLLnodesTarget
) {
	InitializeCoordinatesFromMeshFE(
		meshTarget,
		nP,
		dataGLLnodesTarget,
		m_dTargetCenterLon,
		m_dTargetCenterLat,
		m_dTargetVertexLon,
		m_dTargetVertexLat);
}

///////////////////////////////////////////////////////////////////////////////

NcDim * NcFile_GetDimIfExists(
	NcFile & ncFile,
	const std::string & strDimName,
	int nSize
) {
	NcDim * dim = ncFile.get_dim(strDimName.c_str());
	if (dim == NULL) {
		//std::cout << strDimName.c_str() << ", " << (long)nSize << std::endl;
		dim = ncFile.add_dim(strDimName.c_str(), (long)nSize);
		if (dim == NULL) {
			_EXCEPTION2("Failed to add dimension \"%s\" (%i) to file",
				strDimName.c_str(), nSize);
		}
	}
	
	if (dim->size() != nSize) {
		_EXCEPTION3("NetCDF file has dimension \"%s\" with mismatched"
			" size %i != %i", strDimName.c_str(), dim->size(), nSize);
	}
	return dim;
}

///////////////////////////////////////////////////////////////////////////////

void OfflineMap::PreserveVariables(
	const std::string & strSourceDataFile,
	const std::string & strTargetDataFile,
	const std::vector<std::string> & vecPreserveVariables
) {
	// Open source data file
	NcFile ncSource(strSourceDataFile.c_str(), NcFile::ReadOnly);
	if (!ncSource.is_valid()) {
		_EXCEPTION1("Cannot open source data file \"%s\" for reading",
			strSourceDataFile.c_str());
	}

	// Open target data file
	NcFile ncTarget(strTargetDataFile.c_str(), NcFile::Write);
	if (!ncTarget.is_valid()) {
		_EXCEPTION1("Cannot open target data file \"%s\" for writing",
			strTargetDataFile.c_str());
	}

	// Copy over dimensions
	for (int v = 0; v < vecPreserveVariables.size(); v++) {
		Announce("%s", vecPreserveVariables[v].c_str());

		CopyNcVar(ncSource, ncTarget, vecPreserveVariables[v]);
/*
		NcVar * var = ncSource.get_var(vecPreserveVariables[v].c_str());
		if (var == NULL) {
			_EXCEPTION2("Source file \"%s\" does not contain variable \"%s\"",
				strSourceDataFile.c_str(), vecPreserveVariables[v].c_str());
		}

		std::vector<NcDim *> dimOut;
		dimOut.resize(var->num_dims());

		std::vector<long> counts;
		counts.resize(var->num_dims());

		long nDataSize = 1;

		for (int d = 0; d < var->num_dims(); d++) {
			NcDim * dimA = var->get_dim(d);

			dimOut[d] =
				NcFile_GetDimIfExists(
					ncTarget, dimA->name(), dimA->size());

			if (dimOut[d] == NULL) {
				_EXCEPTIONT("NcFile_GetDimIfExists returned NULL");
			}

			counts[d] = dimOut[d]->size();
			nDataSize *= counts[d];
		}

		if (var->type() == ncByte) {
			DataVector<char> data;
			data.Initialize(nDataSize);

			NcVar * varOut =
				ncTarget.add_var(
					var->name(), var->type(),
					dimOut.size(), (const NcDim**)&(dimOut[0]));

			var->get(&(data[0]), &(counts[0]));
			varOut->put(&(data[0]), &(counts[0]));
		}
*/
/*
		// Copy over variables
		int err = nc_copy_var(ncSource.id(), var->id(), ncTarget.id());

		if (err != NC_NOERR) {
			_EXCEPTION1("nc_copy_var failed with return code %i", err);
		}
*/
	}
}

///////////////////////////////////////////////////////////////////////////////

void OfflineMap::PreserveAllVariables(
	const std::string & strSourceDataFile,
	const std::string & strTargetDataFile
) {
	// Open source data file
	NcFile ncSource(strSourceDataFile.c_str(), NcFile::ReadOnly);
	if (!ncSource.is_valid()) {
		_EXCEPTION1("Cannot open source data file \"%s\"",
			strSourceDataFile.c_str());
	}

	// Check for rectilinear data
	bool fSourceRectilinear;
	if (m_vecSourceDimSizes.size() == 1) {
		fSourceRectilinear = false;
		if (m_vecSourceDimSizes.size() < 1) {
			_EXCEPTIONT("vecSourceDimSizes has not been initialized");
		}

	} else if (m_vecSourceDimSizes.size() == 2) {
		fSourceRectilinear = true;
		if (m_vecSourceDimSizes.size() < 2) {
			_EXCEPTIONT("vecSourceDimSizes has not been initialized");
		}

	} else {
		_EXCEPTIONT("m_vecSourceDimSizes undefined");
	}

	// Generate variable list
	std::vector<std::string> vecPreserveVariables;

	for (int v = 0; v < ncSource.num_vars(); v++) {
		NcVar * var = ncSource.get_var(v);
		if (var == NULL) {
			_EXCEPTION1("Error reading variable %i in source file", v);
		}

		if (fSourceRectilinear) {
			if (var->num_dims() >= 2) {
				NcDim * dimA = var->get_dim(var->num_dims()-2);
				NcDim * dimB = var->get_dim(var->num_dims()-1);

				if (dimA->size() == m_vecSourceDimSizes[0]) {
					continue;
				}
				if (dimB->size() == m_vecSourceDimSizes[1]) {
					continue;
				}
				if (strcmp(dimA->name(), m_vecSourceDimNames[0].c_str()) == 0) {
					continue;
				}
				if (strcmp(dimB->name(), m_vecSourceDimNames[1].c_str()) == 0) {
					continue;
				}
			}

		} else {
			int nSourceCount = m_dSourceAreas.GetRows();

			if (var->num_dims() >= 1) {
				NcDim * dim = var->get_dim(var->num_dims()-1);

				if (dim->size() == nSourceCount) {
					continue;
				}
				if (strcmp(dim->name(), m_vecSourceDimNames[0].c_str()) == 0) {
					continue;
				}
			}
		}

		vecPreserveVariables.push_back(var->name());
	}

	// Preserve all variables in the list
	PreserveVariables(
		strSourceDataFile,
		strTargetDataFile,
		vecPreserveVariables);
}

///////////////////////////////////////////////////////////////////////////////

void OfflineMap::Apply(
	const std::string & strSourceDataFile,
	const std::string & strTargetDataFile,
	const std::vector<std::string> & vecVariables,
	const std::string & strNColName,
	bool fTargetDouble,
	bool fAppend
) {
	// Open source data file
	NcFile ncSource(strSourceDataFile.c_str(), NcFile::ReadOnly);
	if (!ncSource.is_valid()) {
		_EXCEPTION1("Cannot open source data file \"%s\"",
			strSourceDataFile.c_str());
	}

	// Open target data file
	NcFile::FileMode eOpenMode = NcFile::Replace;
	if (fAppend) {
		eOpenMode = NcFile::Write;
	}

	NcFile ncTarget(strTargetDataFile.c_str(), eOpenMode);
	if (!ncTarget.is_valid()) {
		_EXCEPTION1("Cannot open target data file \"%s\"",
			strTargetDataFile.c_str());
	}

	// Number of source and target regions
	int nSourceCount = m_dSourceAreas.GetRows();
	int nTargetCount = m_dTargetAreas.GetRows();

	// Check for rectilinear data
	bool fSourceRectilinear;
	if (m_vecSourceDimSizes.size() == 1) {
		fSourceRectilinear = false;
	} else if (m_vecSourceDimSizes.size() == 2) {
		fSourceRectilinear = true;
	} else {
		_EXCEPTIONT("m_vecSourceDimSizes undefined");
	}

	if (fSourceRectilinear) {
		if (nSourceCount != m_vecSourceDimSizes[0] * m_vecSourceDimSizes[1]) {
			_EXCEPTIONT("Rectilinear input expected in finite volume form");
		}
	}

	bool fTargetRectilinear;
	if (m_vecTargetDimSizes.size() == 1) {
		fTargetRectilinear = false;
	} else if (m_vecTargetDimSizes.size() == 2) {
		fTargetRectilinear = true;
	} else {
		_EXCEPTIONT("m_vecTargetDimSizes undefined");
	}

	if (fTargetRectilinear) {
		if (nTargetCount != m_vecTargetDimSizes[0] * m_vecTargetDimSizes[1]) {
			printf("%i %i\n", nTargetCount,
				m_vecTargetDimSizes[0] * m_vecTargetDimSizes[1]);

			_EXCEPTIONT("Rectilinear output expected in finite volume form");
		}
	}

	DataVector<float> dataIn;
	if (m_vecSourceDimSizes.size() == 1) {
		dataIn.Initialize(nSourceCount);
	} else {
		dataIn.Initialize(m_vecSourceDimSizes[0] * m_vecSourceDimSizes[1]);
	}

	DataVector<float> dataOut;
	if (m_vecTargetDimSizes.size() == 1) {
		dataOut.Initialize(nTargetCount);
	} else {
		dataOut.Initialize(m_vecTargetDimSizes[0] * m_vecTargetDimSizes[1]);
	}

	DataVector<double> dataInDouble;
	dataInDouble.Initialize(nSourceCount);

	DataVector<double> dataOutDouble;
	dataOutDouble.Initialize(nTargetCount);

	// Target
	if (!fAppend) {
		CopyNcFileAttributes(&ncSource, &ncTarget);
	}

	NcDim * dim0;
	NcDim * dim1;

	if (!fTargetRectilinear) {
		dim0 = NcFile_GetDimIfExists(
			ncTarget,
			strNColName.c_str(),
			nTargetCount);

	} else {
		dim0 = NcFile_GetDimIfExists(
			ncTarget,
			m_vecTargetDimNames[0].c_str(),
			m_vecTargetDimSizes[0]);

		dim1 = NcFile_GetDimIfExists(
			ncTarget,
			m_vecTargetDimNames[1].c_str(),
			m_vecTargetDimSizes[1]);
	}

	// Generate variable list
	std::vector<std::string> vecVariableList = vecVariables;

	if (vecVariables.size() == 0) {
		for (int v = 0; v < ncSource.num_vars(); v++) {
			NcVar * var = ncSource.get_var(v);

			if (fSourceRectilinear) {
				if (var->num_dims() < 2) {
					continue;

				} else {
					NcDim * dimA = var->get_dim(var->num_dims()-2);
					NcDim * dimB = var->get_dim(var->num_dims()-1);

					if (dimA->size() != m_vecSourceDimSizes[0]) {
						continue;
					}
					if (dimB->size() != m_vecSourceDimSizes[1]) {
						continue;
					}
				}

			} else {
				if (var->num_dims() < 1) {
					continue;

				} else {
					NcDim * dim = var->get_dim(var->num_dims()-1);

					if (dim->size() != nSourceCount) {
						continue;
					}
				}
			}

			vecVariableList.push_back(var->name());
		}
	}

	// Add lat/lon vector dimensions
	if ((m_dVectorTargetCenterLon.GetRows() != 0) &&
		(m_dVectorTargetCenterLat.GetRows() != 0)
	) {
		NcDim * dimLon;
		if (m_vecTargetDimNames[0] == "lon") {
			dimLon = dim0;
		}
		if (m_vecTargetDimNames[1] == "lon") {
			dimLon = dim1;
		}
		NcVar * varLon =
			ncTarget.add_var("lon", ncDouble, dimLon);

		varLon->put(
			&(m_dVectorTargetCenterLon[0]),
			m_dVectorTargetCenterLon.GetRows());

		varLon->add_att("bounds", "lon_bnds");
		varLon->add_att("units", "degrees_east");
		varLon->add_att("axis", "X");
		varLon->add_att("long_name", "longitude");
		varLon->add_att("standard_name", "longitude");

		NcDim * dimLat;
		if (m_vecTargetDimNames[0] == "lat") {
			dimLat = dim0;
		}
		if (m_vecTargetDimNames[1] == "lat") {
			dimLat = dim1;
		}
		NcVar * varLat =
			ncTarget.add_var("lat", ncDouble, dimLat);

		varLat->put(
			&(m_dVectorTargetCenterLat[0]),
			m_dVectorTargetCenterLat.GetRows());

		varLat->add_att("bounds", "lat_bnds");
		varLat->add_att("units", "degrees_north");
		varLat->add_att("axis", "Y");
		varLat->add_att("long_name", "latitude");
		varLat->add_att("standard_name", "latitude");

		// Output bounds variables
		if ((m_dVectorTargetBoundsLon.GetRows() != 0) &&
		    (m_dVectorTargetBoundsLat.GetRows() != 0)
		) {
			NcDim * dimBounds = ncTarget.add_dim("bnds", 2);

			NcVar * varLonBounds =
				ncTarget.add_var("lon_bnds", ncDouble, dimLon, dimBounds);
			varLonBounds->put(&(m_dVectorTargetBoundsLon[0][0]),
				m_dVectorTargetBoundsLon.GetRows(), 2);

			NcVar * varLatBounds =
				ncTarget.add_var("lat_bnds", ncDouble, dimLat, dimBounds);
			varLatBounds->put(&(m_dVectorTargetBoundsLat[0][0]),
				m_dVectorTargetBoundsLat.GetRows(), 2);
		}
	}

	// Loop through all variables
	for (int v = 0; v < vecVariableList.size(); v++) {
		NcVar * var = ncSource.get_var(vecVariableList[v].c_str());
		if (var == NULL) {
			_EXCEPTION1("Variable \"%s\" does not exist in source file",
				vecVariableList[v].c_str());
		}

		AnnounceStartBlock(vecVariableList[v].c_str());

		// Check for _FillValue
		float flFillValue = 0.0f;
		double dFillValue = 0.0;
		for (int a = 0; a < var->num_atts(); a++) {
			NcAtt * att = var->get_att(a);
			if (strcmp(att->name(), "_FillValue") == 0) {
				if (att->type() == ncDouble) {
					dFillValue = att->as_double(0);
				} else if (att->type() == ncFloat) {
					flFillValue = att->as_float(0);
				} else {
					_EXCEPTIONT("Invalid type for _FillValue");
				}
			}
		}

		// Construct an array of dimensions for this variable
		int nVarTotalEntries = 1;

		DataVector<NcDim *> vecDims;
		vecDims.Initialize(var->num_dims());

		DataVector<NcDim *> vecDimsOut;
		if (fTargetRectilinear) {

			if (fSourceRectilinear) {
				vecDimsOut.Initialize(var->num_dims());
			} else {
				vecDimsOut.Initialize(var->num_dims()+1);
			}

			vecDimsOut[vecDimsOut.GetRows()-2] = dim0;
			vecDimsOut[vecDimsOut.GetRows()-1] = dim1;
		} else {
			if (fSourceRectilinear) {
				if (var->num_dims() == 1) {
					_EXCEPTIONT("Rectilinear source data stored in 1D format");
				}

				vecDimsOut.Initialize(var->num_dims()-1);
			} else {
				vecDimsOut.Initialize(var->num_dims());
			}

			vecDimsOut[vecDimsOut.GetRows()-1] = dim0;
		}

		int nFreeDims = var->num_dims() - m_vecSourceDimSizes.size();

		// Add any missing dimension variables to target file
		DataVector<long> vecDimSizes;
		vecDimSizes.Initialize(nFreeDims);

		for (int d = 0; d < nFreeDims; d++) {
			vecDims[d] = var->get_dim(d);

			long nDimSize = vecDims[d]->size();
			std::string strDimName = vecDims[d]->name();

			vecDimSizes[d] = nDimSize;
			nVarTotalEntries *= nDimSize;

			vecDimsOut[d] =
				NcFile_GetDimIfExists(
					ncTarget,
					strDimName.c_str(),
					nDimSize);

			// Copy over associated variable, if it exists
			NcVar * varAssocDimSource =
				ncSource.get_var(strDimName.c_str());
			if (varAssocDimSource != NULL) {
				NcVar * varAssocDimTarget =
					ncTarget.get_var(strDimName.c_str());
				if (varAssocDimTarget == NULL) {
					CopyNcVar(ncSource, ncTarget, strDimName);
				}

				NcAtt * attAssocDimBounds =
					varAssocDimSource->get_att("bounds");
				if (attAssocDimBounds != NULL) {
					NcVar * varAssocDimBoundsSource =
						ncSource.get_var(attAssocDimBounds->as_string(0));
					NcVar * varAssocDimBoundsTarget =
						ncTarget.get_var(attAssocDimBounds->as_string(0));
					if ((varAssocDimBoundsSource != NULL) &&
					    (varAssocDimBoundsTarget == NULL)
					) {
						CopyNcVar(
							ncSource, ncTarget,
							attAssocDimBounds->as_string(0));
					}
				}
			}
		}

		// Create new output variable
		NcVar * varOut;
		if (fTargetDouble) {
			varOut =
				ncTarget.add_var(
					vecVariableList[v].c_str(),
					ncDouble,
					vecDimsOut.GetRows(),
					(const NcDim**)&(vecDimsOut[0]));

		} else {
			varOut =
				ncTarget.add_var(
					vecVariableList[v].c_str(),
					ncFloat,
					vecDimsOut.GetRows(),
					(const NcDim**)&(vecDimsOut[0]));
		}

		CopyNcVarAttributes(var, varOut);

		// Source and output counts
		DataVector<long> nCountsIn;
		nCountsIn.Initialize(vecDims.GetRows());

		DataVector<long> nCountsOut;
		nCountsOut.Initialize(vecDimsOut.GetRows());

		// Get size
		DataVector<long> nGet;
		nGet.Initialize(nCountsIn.GetRows());
		for (int d = 0; d < nGet.GetRows()-1; d++) {
			nGet[d] = 1;
		}
		if (fSourceRectilinear) {
			nGet[nGet.GetRows()-2] = m_vecSourceDimSizes[0];
			nGet[nGet.GetRows()-1] = m_vecSourceDimSizes[1];
		} else {
			nGet[nGet.GetRows()-1] = nSourceCount;
		}

		// Put size
		DataVector<long> nPut;
		nPut.Initialize(nCountsOut.GetRows());
		for (int d = 0; d < nPut.GetRows()-1; d++) {
			nPut[d] = 1;
		}
		if (fTargetRectilinear) {
			nPut[nPut.GetRows()-2] = m_vecTargetDimSizes[0];
			nPut[nPut.GetRows()-1] = m_vecTargetDimSizes[1];
		} else {
			nPut[nPut.GetRows()-1] = nTargetCount;
		}

		// Loop through all entries
		for (int t = 0; t < nVarTotalEntries; t++) {

			long tt = static_cast<long>(t);
			for (int d = 0; d < vecDimSizes.GetRows(); d++) {
				nCountsIn[d]  = tt % vecDimSizes[d];
				nCountsOut[d] = tt % vecDimSizes[d];
				tt -= nCountsOut[d] * vecDimSizes[d];
			}

			for (int d = vecDimSizes.GetRows(); d < nCountsIn.GetRows(); d++) {
				nCountsIn[d] = 0;
			}
			for (int d = vecDimSizes.GetRows(); d < nCountsOut.GetRows(); d++) {
				nCountsOut[d] = 0;
			}

			// Get the data
			var->set_cur(&(nCountsIn[0]));

			// Load data as Float, cast to Double
			if (var->type() == ncFloat) {
				var->get(&(dataIn[0]), &(nGet[0]));

				if (flFillValue != 0.0f) {
					for (int i = 0; i < nSourceCount; i++) {
						if (dataIn[i] == flFillValue) {
							dataInDouble[i] = 0.0;
						} else {
							dataInDouble[i] = static_cast<double>(dataIn[i]);
						}
					}

				} else {
					for (int i = 0; i < nSourceCount; i++) {
						dataInDouble[i] = static_cast<double>(dataIn[i]);
					}
				}

			// Load data as Double
			} else if (var->type() == ncDouble) {
				var->get(&(dataInDouble[0]), &(nGet[0]));

				if (dFillValue != 0.0) {
					for (int i = 0; i < nSourceCount; i++) {
						if (dataInDouble[i] == dFillValue) {
							dataInDouble[i] = 0.0;
						}
					}
				}

			} else {
				_EXCEPTIONT("Invalid variable type");
			}

			// Announce input mass
			double dSourceMass = 0.0;
			double dSourceMin  = dataInDouble[0];
			double dSourceMax  = dataInDouble[0];
			for (int i = 0; i < nSourceCount; i++) {
				dSourceMass += dataInDouble[i] * m_dSourceAreas[i];
				if (dataInDouble[i] < dSourceMin) {
					dSourceMin = dataInDouble[i];
				}
				if (dataInDouble[i] > dSourceMax) {
					dSourceMax = dataInDouble[i];
				}
			}
			Announce("Source Mass: %1.15e Min %1.10e Max %1.10e",
				dSourceMass, dSourceMin, dSourceMax);

			// Apply the offline map to the data
			m_mapRemap.Apply(dataInDouble, dataOutDouble);

			// Announce output mass
			double dTargetMass = 0.0;
			double dTargetMin  = dataOutDouble[0];
			double dTargetMax  = dataOutDouble[0];
			for (int i = 0; i < nTargetCount; i++) {
				dTargetMass += dataOutDouble[i] * m_dTargetAreas[i];
				if (dataOutDouble[i] < dTargetMin) {
					dTargetMin = dataOutDouble[i];
				}
				if (dataOutDouble[i] > dTargetMax) {
					dTargetMax = dataOutDouble[i];
				}
			}
			Announce("Target Mass: %1.15e Min %1.10e Max %1.10e",
				dTargetMass, dTargetMin, dTargetMax);

			// Write the data
			if (fTargetDouble) {
				varOut->set_cur(&(nCountsOut[0]));
				varOut->put(&(dataOutDouble[0]), &(nPut[0]));

			} else {
				// Cast the data to float
				for (int i = 0; i < dataOut.GetRows(); i++) {
					dataOut[i] = static_cast<float>(dataOutDouble[i]);
				}

				// Write the data as float
				varOut->set_cur(&(nCountsOut[0]));
				varOut->put(&(dataOut[0]), &(nPut[0]));
			}
		}
		AnnounceEndBlock(NULL);
	}
}

///////////////////////////////////////////////////////////////////////////////

void OfflineMap::Read(
	const std::string & strSource
) {
	NcFile ncMap(strSource.c_str(), NcFile::ReadOnly);
	if (!ncMap.is_valid()) {
		_EXCEPTION1("Unable to open input map file \"%s\"",
			strSource.c_str());
	}

	// Read input dimensions entries
	NcDim * dimSrcGridRank = ncMap.get_dim("src_grid_rank");
	if (dimSrcGridRank == NULL) {
		_EXCEPTION1("Map file \"%s\" does not contain variable"
			"\"src_grid_rank\"", strSource.c_str());
	}

	NcDim * dimDstGridRank = ncMap.get_dim("dst_grid_rank");
	if (dimDstGridRank == NULL) {
		_EXCEPTION1("Map file \"%s\" does not contain variable"
			"\"dst_grid_rank\"", strSource.c_str());
	}

	int nSrcGridDims = (int)(dimSrcGridRank->size());
	int nDstGridDims = (int)(dimDstGridRank->size());

	NcVar * varSrcGridDims = ncMap.get_var("src_grid_dims");
	if (varSrcGridDims == NULL) {
		_EXCEPTION1("Map file \"%s\" does not contain variable"
			"\"src_grid_dims\"", strSource.c_str());
	}

	NcVar * varDstGridDims = ncMap.get_var("dst_grid_dims");
	if (varSrcGridDims == NULL) {
		_EXCEPTION1("Map file \"%s\" does not contain variable"
			"\"dst_grid_dims\"", strSource.c_str());
	}

	m_vecSourceDimSizes.resize(nSrcGridDims);
	m_vecSourceDimNames.resize(nSrcGridDims);

	m_vecTargetDimSizes.resize(nDstGridDims);
	m_vecTargetDimNames.resize(nDstGridDims);

	varSrcGridDims->get(&(m_vecSourceDimSizes[0]), nSrcGridDims);
	varDstGridDims->get(&(m_vecTargetDimSizes[0]), nDstGridDims);

	for (int i = 0; i < nSrcGridDims; i++) {
		char szDim[64];
		sprintf(szDim, "name%i", i);
		m_vecSourceDimNames[i] = varSrcGridDims->get_att(szDim)->as_string(0);
	}

	for (int i = 0; i < nDstGridDims; i++) {
		char szDim[64];
		sprintf(szDim, "name%i", i);
		m_vecTargetDimNames[i] = varDstGridDims->get_att(szDim)->as_string(0);
	}

	// Source and Target mesh resolutions
	NcDim * dimNA = ncMap.get_dim("n_a");
	if (dimNA == NULL) {
		_EXCEPTIONT("Input map missing dimension \"n_a\"");
	}

	NcDim * dimNB = ncMap.get_dim("n_b");
	if (dimNB == NULL) {
		_EXCEPTIONT("Input map missing dimension \"n_b\"");
	}

	int nA = dimNA->size();
	int nB = dimNB->size();

	NcDim * dimNVA = ncMap.get_dim("nv_a");
	if (dimNA == NULL) {
		_EXCEPTIONT("Input map missing dimension \"nv_a\"");
	}

	NcDim * dimNVB = ncMap.get_dim("nv_b");
	if (dimNB == NULL) {
		_EXCEPTIONT("Input map missing dimension \"nv_b\"");
	}

	int nVA = dimNVA->size();
	int nVB = dimNVB->size();

	// Read coordinates
	NcVar * varYCA = ncMap.get_var("yc_a");
	NcVar * varYCB = ncMap.get_var("yc_b");

	NcVar * varXCA = ncMap.get_var("xc_a");
	NcVar * varXCB = ncMap.get_var("xc_b");

	NcVar * varYVA = ncMap.get_var("yv_a");
	NcVar * varYVB = ncMap.get_var("yv_b");

	NcVar * varXVA = ncMap.get_var("xv_a");
	NcVar * varXVB = ncMap.get_var("xv_b");

	if (varYCA == NULL) {
		_EXCEPTION1("Map file \"%s\" does not contain variable \"yc_a\":"
			"\nPossibly an earlier version of map",
			strSource.c_str());
	}
	if (varYCB == NULL) {
		_EXCEPTION1("Map file \"%s\" does not contain variable \"yc_b\":"
			"\nPossibly an earlier version of map",
			strSource.c_str());
	}
	if (varXCA == NULL) {
		_EXCEPTION1("Map file \"%s\" does not contain variable \"xc_a\":"
			"\nPossibly an earlier version of map",
			strSource.c_str());
	}
	if (varXCB == NULL) {
		_EXCEPTION1("Map file \"%s\" does not contain variable \"xc_b\":"
			"\nPossibly an earlier version of map",
			strSource.c_str());
	}
	if (varYVA == NULL) {
		_EXCEPTION1("Map file \"%s\" does not contain variable \"yv_a\":"
			"\nPossibly an earlier version of map",
			strSource.c_str());
	}
	if (varYVB == NULL) {
		_EXCEPTION1("Map file \"%s\" does not contain variable \"yv_b\":"
			"\nPossibly an earlier version of map",
			strSource.c_str());
	}
	if (varXVA == NULL) {
		_EXCEPTION1("Map file \"%s\" does not contain variable \"xv_a\":"
			"\nPossibly an earlier version of map",
			strSource.c_str());
	}
	if (varXVB == NULL) {
		_EXCEPTION1("Map file \"%s\" does not contain variable \"xv_b\":"
			"\nPossibly an earlier version of map",
			strSource.c_str());
	}

	m_dSourceCenterLat.Initialize(nA);
	m_dTargetCenterLat.Initialize(nB);

	m_dSourceCenterLon.Initialize(nA);
	m_dTargetCenterLon.Initialize(nB);

	m_dSourceVertexLat.Initialize(nA, nVA);
	m_dTargetVertexLat.Initialize(nB, nVB);

	m_dSourceVertexLon.Initialize(nA, nVA);
	m_dTargetVertexLon.Initialize(nB, nVB);

	varYCA->get(&(m_dSourceCenterLat[0]), nA);
	varYCB->get(&(m_dTargetCenterLat[0]), nB);

	varXCA->get(&(m_dSourceCenterLon[0]), nA);
	varXCB->get(&(m_dTargetCenterLon[0]), nB);

	varYVA->get(&(m_dSourceVertexLat[0][0]), nA, nVA);
	varYVB->get(&(m_dTargetVertexLat[0][0]), nB, nVB);

	varXVA->get(&(m_dSourceVertexLon[0][0]), nA, nVA);
	varXVB->get(&(m_dTargetVertexLon[0][0]), nB, nVB);

	// Read vector centers and bounds
	NcDim * dimLatB = ncMap.get_dim("lat_b");
	NcDim * dimLonB = ncMap.get_dim("lon_b");

	if ((dimLatB != NULL) && (dimLonB != NULL)) {
		NcVar * varLatCB = ncMap.get_var("latc_b");
		NcVar * varLonCB = ncMap.get_var("lonc_b");

		m_dVectorTargetCenterLat.Initialize(dimLatB->size());
		m_dVectorTargetCenterLon.Initialize(dimLonB->size());

		varLatCB->get(&(m_dVectorTargetCenterLat[0]), dimLatB->size());
		varLonCB->get(&(m_dVectorTargetCenterLon[0]), dimLonB->size());

		NcVar * varLatBounds = ncMap.get_var("lat_bnds");
		NcVar * varLonBounds = ncMap.get_var("lon_bnds");

		m_dVectorTargetBoundsLat.Initialize(dimLatB->size(), 2);
		m_dVectorTargetBoundsLon.Initialize(dimLonB->size(), 2);

		varLatBounds->get(&(m_dVectorTargetBoundsLat[0][0]),
			dimLatB->size(), 2);
		varLonBounds->get(&(m_dVectorTargetBoundsLon[0][0]),
			dimLonB->size(), 2);
	}

	// Read areas
	m_dSourceAreas.Initialize(nA);
	m_dTargetAreas.Initialize(nB);

	NcVar * varAreaA = ncMap.get_var("area_a");
	if (varAreaA == NULL) {
		_EXCEPTION1("Map file \"%s\" does not contain variable \"area_a\"",
			strSource.c_str());
	}
	varAreaA->get(&(m_dSourceAreas[0]), nA);

	NcVar * varAreaB = ncMap.get_var("area_b");
	if (varAreaB == NULL) {
		_EXCEPTION1("Map file \"%s\" does not contain variable \"area_b\"",
			strSource.c_str());
	}
	varAreaB->get(&(m_dTargetAreas[0]), nB);

	// Read SparseMatrix entries
	NcDim * dimNS = ncMap.get_dim("n_s");
	if (dimNS == NULL) {
		_EXCEPTION1("Map file \"%s\" does not contain dimension \"n_s\"",
			strSource.c_str());
	}

	NcVar * varRow = ncMap.get_var("row");
	if (varRow == NULL) {
		_EXCEPTION1("Map file \"%s\" does not contain variable \"row\"",
			strSource.c_str());
	}

	NcVar * varCol = ncMap.get_var("col");
	if (varRow == NULL) {
		_EXCEPTION1("Map file \"%s\" does not contain variable \"col\"",
			strSource.c_str());
	}

	NcVar * varS = ncMap.get_var("S");
	if (varRow == NULL) {
		_EXCEPTION1("Map file \"%s\" does not contain variable \"S\"",
			strSource.c_str());
	}

	int nS = dimNS->size();

	DataVector<int> vecRow;
	vecRow.Initialize(nS);

	DataVector<int> vecCol;
	vecCol.Initialize(nS);

	DataVector<double> vecS;
	vecS.Initialize(nS);

	varRow->set_cur((long)0);
	varRow->get(&(vecRow[0]), nS);

	varCol->set_cur((long)0);
	varCol->get(&(vecCol[0]), nS);

	varS->set_cur((long)0);
	varS->get(&(vecS[0]), nS);

	// Decrement vecRow and vecCol
	for (int i = 0; i < vecRow.GetRows(); i++) {
		vecRow[i]--;
		vecCol[i]--;
	}

	// Set the entries of the map
	m_mapRemap.SetEntries(vecRow, vecCol, vecS);
}

///////////////////////////////////////////////////////////////////////////////

void OfflineMap::Write(
	const std::string & strTarget
) {
	NcFile ncMap(strTarget.c_str(), NcFile::Replace);
	if (!ncMap.is_valid()) {
		_EXCEPTION1("Unable to open output map file \"%s\"",
			strTarget.c_str());
	}

	// Attributes
	ncMap.add_att("Title", "TempestRemap Offline Regridding Weight Generator");

	// Write output dimensions entries
	int nSrcGridDims = (int)(m_vecSourceDimSizes.size());
	int nDstGridDims = (int)(m_vecTargetDimSizes.size());

	NcDim * dimSrcGridRank = ncMap.add_dim("src_grid_rank", nSrcGridDims);
	NcDim * dimDstGridRank = ncMap.add_dim("dst_grid_rank", nDstGridDims);

	NcVar * varSrcGridDims =
		ncMap.add_var("src_grid_dims", ncInt, dimSrcGridRank);
	NcVar * varDstGridDims =
		ncMap.add_var("dst_grid_dims", ncInt, dimDstGridRank);

	varSrcGridDims->put(&(m_vecSourceDimSizes[0]), nSrcGridDims);
	varDstGridDims->put(&(m_vecTargetDimSizes[0]), nDstGridDims);

	int nA = (int)(m_dSourceAreas.GetRows());
	int nB = (int)(m_dTargetAreas.GetRows());

	for (int i = 0; i < m_vecSourceDimSizes.size(); i++) {
		char szDim[64];
		sprintf(szDim, "name%i", i);
		varSrcGridDims->add_att(szDim, m_vecSourceDimNames[i].c_str());
	}

	for (int i = 0; i < m_vecTargetDimSizes.size(); i++) {
		char szDim[64];
		sprintf(szDim, "name%i", i);
		varDstGridDims->add_att(szDim, m_vecTargetDimNames[i].c_str());
	}

	// Source and Target mesh resolutions
	NcDim * dimNA = ncMap.add_dim("n_a", nA);
	NcDim * dimNB = ncMap.add_dim("n_b", nB);

	// Number of nodes per Face
	int nSourceNodesPerFace = m_dSourceVertexLon.GetColumns();
	int nTargetNodesPerFace = m_dTargetVertexLon.GetColumns();

	NcDim * dimNVA = ncMap.add_dim("nv_a", nSourceNodesPerFace);
	NcDim * dimNVB = ncMap.add_dim("nv_b", nTargetNodesPerFace);

	// Write coordinates
	NcVar * varYCA = ncMap.add_var("yc_a", ncDouble, dimNA);
	NcVar * varYCB = ncMap.add_var("yc_b", ncDouble, dimNB);

	NcVar * varXCA = ncMap.add_var("xc_a", ncDouble, dimNA);
	NcVar * varXCB = ncMap.add_var("xc_b", ncDouble, dimNB);

	NcVar * varYVA = ncMap.add_var("yv_a", ncDouble, dimNA, dimNVA);
	NcVar * varYVB = ncMap.add_var("yv_b", ncDouble, dimNB, dimNVB);

	NcVar * varXVA = ncMap.add_var("xv_a", ncDouble, dimNA, dimNVA);
	NcVar * varXVB = ncMap.add_var("xv_b", ncDouble, dimNB, dimNVB);

	varYCA->add_att("units", "degrees");
	varYCB->add_att("units", "degrees");

	varXCA->add_att("units", "degrees");
	varXCB->add_att("units", "degrees");

	varYVA->add_att("units", "degrees");
	varYVB->add_att("units", "degrees");

	varXVA->add_att("units", "degrees");
	varXVB->add_att("units", "degrees");

	// Verify dimensionality
	if (m_dSourceCenterLon.GetRows() != nA) {
		_EXCEPTIONT("Mismatch between m_dSourceCenterLon and nA");
	}
	if (m_dSourceCenterLat.GetRows() != nA) {
		_EXCEPTIONT("Mismatch between m_dSourceCenterLat and nA");
	}
	if (m_dTargetCenterLon.GetRows() != nB) {
		_EXCEPTIONT("Mismatch between m_dTargetCenterLon and nB");
	}
	if (m_dTargetCenterLat.GetRows() != nB) {
		_EXCEPTIONT("Mismatch between m_dTargetCenterLat and nB");
	}
	if (m_dSourceVertexLon.GetRows() != nA) {
		_EXCEPTIONT("Mismatch between m_dSourceVertexLon and nA");
	}
	if (m_dSourceVertexLat.GetRows() != nA) {
		_EXCEPTIONT("Mismatch between m_dSourceVertexLat and nA");
	}
	if (m_dTargetVertexLon.GetRows() != nB) {
		_EXCEPTIONT("Mismatch between m_dTargetVertexLon and nB");
	}
	if (m_dTargetVertexLat.GetRows() != nB) {
		_EXCEPTIONT("Mismatch between m_dTargetVertexLat and nB");
	}

	varYCA->put(&(m_dSourceCenterLat[0]), nA);
	varYCB->put(&(m_dTargetCenterLat[0]), nB);

	varXCA->put(&(m_dSourceCenterLon[0]), nA);
	varXCB->put(&(m_dTargetCenterLon[0]), nB);

	varYVA->put(&(m_dSourceVertexLat[0][0]), nA, nSourceNodesPerFace);
	varYVB->put(&(m_dTargetVertexLat[0][0]), nB, nTargetNodesPerFace);

	varXVA->put(&(m_dSourceVertexLon[0][0]), nA, nSourceNodesPerFace);
	varXVB->put(&(m_dTargetVertexLon[0][0]), nB, nTargetNodesPerFace);

	// Write vector centers
	if ((m_dVectorTargetCenterLat.GetRows() != 0) &&
		(m_dVectorTargetCenterLon.GetRows() != 0)
	) {
		NcDim * dimLatB =
			ncMap.add_dim("lat_b", m_dVectorTargetCenterLat.GetRows());
		NcDim * dimLonB =
			ncMap.add_dim("lon_b", m_dVectorTargetCenterLon.GetRows());

		NcVar * varLatCB = ncMap.add_var("latc_b", ncDouble, dimLatB);
		NcVar * varLonCB = ncMap.add_var("lonc_b", ncDouble, dimLonB);

		varLatCB->put(&(m_dVectorTargetCenterLat[0]), dimLatB->size());
		varLonCB->put(&(m_dVectorTargetCenterLon[0]), dimLonB->size());

		NcDim * dimBounds = ncMap.add_dim("bnds", 2);
		NcVar * varLatBounds =
			ncMap.add_var("lat_bnds", ncDouble, dimLatB, dimBounds);
		NcVar * varLonBounds =
			ncMap.add_var("lon_bnds", ncDouble, dimLonB, dimBounds);

		varLatBounds->put(&(m_dVectorTargetBoundsLat[0][0]),
			m_dVectorTargetBoundsLat.GetRows(), 2);
		varLonBounds->put(&(m_dVectorTargetBoundsLon[0][0]),
			m_dVectorTargetBoundsLon.GetRows(), 2);
	}

	// Write areas
	NcVar * varAreaA = ncMap.add_var("area_a", ncDouble, dimNA);
	varAreaA->put(&(m_dSourceAreas[0]), nA);

	NcVar * varAreaB = ncMap.add_var("area_b", ncDouble, dimNB);
	varAreaB->put(&(m_dTargetAreas[0]), nB);

	// Write frac
	DataVector<double> dFrac;

	dFrac.Initialize(nA);
	for (int i = 0; i < nA; i++) {
		dFrac[i] = 1.0;
	}
	NcVar * varFracA = ncMap.add_var("frac_a", ncDouble, dimNA);
	varFracA->put(&(dFrac[0]), nA);

	dFrac.Initialize(nB);
	for (int i = 0; i < nB; i++) {
		dFrac[i] = 1.0;
	}
	NcVar * varFracB = ncMap.add_var("frac_b", ncDouble, dimNB);
	varFracB->put(&(dFrac[0]), nB);

	// Write SparseMatrix entries
	DataVector<int> vecRow;
	DataVector<int> vecCol;
	DataVector<double> vecS;

	m_mapRemap.GetEntries(vecRow, vecCol, vecS);

	// Increment vecRow and vecCol
	for (int i = 0; i < vecRow.GetRows(); i++) {
		vecRow[i]++;
		vecCol[i]++;
	}

	// Load in data
	int nS = vecRow.GetRows();
	NcDim * dimNS = ncMap.add_dim("n_s", nS);

	NcVar * varRow = ncMap.add_var("row", ncInt, dimNS);
	NcVar * varCol = ncMap.add_var("col", ncInt, dimNS);
	NcVar * varS = ncMap.add_var("S", ncDouble, dimNS);

	varRow->set_cur((long)0);
	varRow->put(&(vecRow[0]), nS);

	varCol->set_cur((long)0);
	varCol->put(&(vecCol[0]), nS);

	varS->set_cur((long)0);
	varS->put(&(vecS[0]), nS);
}

///////////////////////////////////////////////////////////////////////////////

bool OfflineMap::IsConsistent(
	double dTolerance
) {

	// Get map entries
	DataVector<int> dataRows;
	DataVector<int> dataCols;
	DataVector<double> dataEntries;

	m_mapRemap.GetEntries(dataRows, dataCols, dataEntries);

	// Calculate row sums
	DataVector<double> dRowSums;
	dRowSums.Initialize(m_mapRemap.GetRows());

	for (int i = 0; i < dataRows.GetRows(); i++) {
		dRowSums[dataRows[i]] += dataEntries[i];
	}

	// Verify all row sums are equal to 1
	bool fConsistent = true;
	for (int i = 0; i < dRowSums.GetRows(); i++) {
		if (fabs(dRowSums[i] - 1.0) > dTolerance) {
			fConsistent = false;
			Announce("OfflineMap is not consistent in row %i (%1.15e)",
				i, dRowSums[i]);
		}
	}

	return fConsistent;
}

///////////////////////////////////////////////////////////////////////////////

bool OfflineMap::IsConservative(
	double dTolerance
) {
/*
	if (vecSourceAreas.GetRows() != m_mapRemap.GetColumns()) {
		_EXCEPTIONT("vecSourceAreas / mapRemap dimension mismatch");
	}
	if (vecTargetAreas.GetRows() != m_mapRemap.GetRows()) {
		_EXCEPTIONT("vecTargetAreas / mapRemap dimension mismatch");
	}
*/
	// Get map entries
	DataVector<int> dataRows;
	DataVector<int> dataCols;
	DataVector<double> dataEntries;

	m_mapRemap.GetEntries(dataRows, dataCols, dataEntries);

	// Calculate column sums
	DataVector<double> dColumnSums;
	dColumnSums.Initialize(m_mapRemap.GetColumns());

	for (int i = 0; i < dataRows.GetRows(); i++) {
		dColumnSums[dataCols[i]] +=
			dataEntries[i] * m_dTargetAreas[dataRows[i]];
	}

	// Verify all column sums equal the input Jacobian
	bool fConservative = true;
	for (int i = 0; i < dColumnSums.GetRows(); i++) {
		if (fabs(dColumnSums[i] - m_dSourceAreas[i]) > dTolerance) {
			fConservative = false;
			Announce("OfflineMap is not conservative in column "
				"%i (%1.15e / %1.15e)",
				i, dColumnSums[i], m_dSourceAreas[i]);
		}
	}

	return fConservative;
}

///////////////////////////////////////////////////////////////////////////////

bool OfflineMap::IsMonotone(
	double dTolerance
) {

	// Get map entries
	DataVector<int> dataRows;
	DataVector<int> dataCols;
	DataVector<double> dataEntries;

	m_mapRemap.GetEntries(dataRows, dataCols, dataEntries);

	// Verify all entries are in the range [0,1]
	bool fMonotone = true;
	for (int i = 0; i < dataRows.GetRows(); i++) {
		if ((dataEntries[i] < -dTolerance) ||
			(dataEntries[i] > 1.0 + dTolerance)
		) {
			fMonotone = false;

			Announce("OfflineMap is not monotone in entry (%i): %1.15e",
				i, dataEntries[i]);
		}
	}

	return fMonotone;
}

///////////////////////////////////////////////////////////////////////////////
<|MERGE_RESOLUTION|>--- conflicted
+++ resolved
@@ -147,13 +147,11 @@
 		} else {
 			_EXCEPTIONT("Target grid grid_rank must be < 3");
 		}
-<<<<<<< HEAD
-
-/*		// Number of faces
-=======
+
+
+
 /*
 		// Number of faces
->>>>>>> c56bfdcf
 		NcDim * dimGridSize = ncTargetMesh.get_dim("grid_size");
 		if (dimGridSize == NULL) {
 			_EXCEPTIONT("Missing \"grid_size\" dimension in grid file");
