--- conflicted
+++ resolved
@@ -1974,15 +1974,10 @@
 	AnnounceEndBlock("Done");
 */
 	// Calculate Face areas
-<<<<<<< HEAD
-    if (verbose) {
-        double dTotalAreaOverlap = meshOverlap.CalculateFaceAreas(false);
-        Announce("Overlap Mesh Geometric Area: %1.15e (%1.15e)", dTotalAreaOverlap, 4.0 * M_PI);
-    }
-=======
-	double dTotalAreaOverlap = meshOverlap.CalculateFaceAreas(false);
-	Announce("Overlap Mesh Geometric Area: %1.15e (%1.15e)", dTotalAreaOverlap, 4.0 * M_PI);
->>>>>>> 70edc482
+  if (verbose) {
+      double dTotalAreaOverlap = meshOverlap.CalculateFaceAreas(false);
+      Announce("Overlap Mesh Geometric Area: %1.15e (%1.15e)", dTotalAreaOverlap, 4.0 * M_PI);
+  }
 }
 
-///////////////////////////////////////////////////////////////////////////////+///////////////////////////////////////////////////////////////////////////////
