--- conflicted
+++ resolved
@@ -118,10 +118,6 @@
 ///	<summary>
 ///		Find the triangle that contains a two-dimensional point
 ///	</summary>
-<<<<<<< HEAD
-
-=======
->>>>>>> da0fd976
 void GetTriangleThatContainsPoint(
 	const Mesh & mesh,
 	int iFaceInitial,
@@ -135,10 +131,6 @@
 ///	<summary>
 ///		Find the triangle that contains a two-dimensional point
 ///	</summary>
-<<<<<<< HEAD
-
-=======
->>>>>>> da0fd976
 void GetFaceThatContainsPoint(
 	const Mesh & mesh,
 	int iFaceInitial,
@@ -153,12 +145,7 @@
 ///	<summary>
 ///		Returns true if a face contains a given point
 ///	</summary>
-<<<<<<< HEAD
-
-bool fFaceContainsPoint(
-=======
 bool DoesFaceContainPoint(
->>>>>>> da0fd976
 	const Mesh & mesh,
 	int iFace,
 	double dX,
@@ -167,22 +154,12 @@
 
 );
 
-<<<<<<< HEAD
+///////////////////////////////////////////////////////////////////////////////
+
 ///	<summary>
 ///		Returns true if a face contains a given point
 ///	</summary>
-
-///////////////////////////////////////////////////////////////////////////////
-
-bool fFaceContainsPoint(
-=======
-///////////////////////////////////////////////////////////////////////////////
-
-///	<summary>
-///		Returns true if a face contains a given point
-///	</summary>
 bool DoesFaceContainPoint(
->>>>>>> da0fd976
 	const NodeVector & nodesP,
 	double dX,
 	double dY,
@@ -195,10 +172,6 @@
 ///	<summary>
 ///		Barycentric coordinates of a two-dimensional point
 ///	</summary>
-<<<<<<< HEAD
-
-=======
->>>>>>> da0fd976
 void BarycentricCoordinates(
 	const Mesh & mesh,
 	int iFace,
@@ -213,12 +186,7 @@
 ///	<summary>
 ///		Determine if a triangle contains a point
 ///	</summary>
-<<<<<<< HEAD
-
-bool fTriangleContainsPoint(
-=======
 bool DoesTriangleContainPoint(
->>>>>>> da0fd976
 	const Mesh & mesh,
 	int iFace,
 	double dX,
@@ -243,10 +211,6 @@
 ///	<summary>
 ///		Multiply a 3-dimensional vector by a 3x3 matrix.
 ///	</summary>
-<<<<<<< HEAD
-
-=======
->>>>>>> da0fd976
 void MatVectorMult(
 	const DataArray2D<double> & dMat,
 	DataArray1D<double> & dRHS,
@@ -258,10 +222,6 @@
 ///	<summary>
 ///		Intersection of a point and triangle.
 ///	</summary>
-<<<<<<< HEAD
-
-=======
->>>>>>> da0fd976
 void TriangleLineIntersection(
 	Node & nodeQ,
 	NodeVector & nodesP,
@@ -274,10 +234,6 @@
 ///	<summary>
 ///		Find the coordinates of a point in the basis of a quadrilateral.
 ///	</summary>
-<<<<<<< HEAD
-
-=======
->>>>>>> da0fd976
 void NewtonQuadrilateral(
 	Node & nodeQ,
 	NodeVector & nodesP,
@@ -347,14 +303,4 @@
 
 ///////////////////////////////////////////////////////////////////////////////
 
-///	<summary>
-///		Construct the dual mesh.
-///	</summary>
-
-void Dual(
-	Mesh & mesh
-);
-
-///////////////////////////////////////////////////////////////////////////////
-
 #endif // _FINITEVOLUMETOOLS_H_
