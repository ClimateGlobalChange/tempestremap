--- conflicted
+++ resolved
@@ -139,15 +139,10 @@
 		double dDX,
 		std::string strOutputFile );
 
-<<<<<<< HEAD
-	// Compute the overlap mesh given a source and target mesh file names
-	int GenerateOverlapMeshKdx (
-=======
 	///	<summary>
 	///		Compute the overlap mesh given a source and target mesh file names.
 	///	</summary>
 	int GenerateOverlapMesh (
->>>>>>> 814156ba
 		std::string strMeshA,
 		std::string strMeshB,
 		Mesh & meshOverlap,
@@ -160,19 +155,12 @@
 		bool fAllowNoOverlap = false,
 		bool fVerbose = true );
 
-<<<<<<< HEAD
-	// Compute the overlap mesh given a source and target mesh objects
-	// An overload method which takes as arguments the source and target
-	// meshes that are pre-loaded into memory
-	int GenerateOverlapWithMeshesKdx (
-=======
 	///	<summary>
 	///		Compute the overlap mesh given two mesh objects.
 	///		This is an overloaded method which takes as arguments the source and target
 	///		meshes that are pre-loaded into memory.
 	///	</summary>
 	int GenerateOverlapWithMeshes (
->>>>>>> 814156ba
 		Mesh & meshA,
 		Mesh & meshB,
 		Mesh& meshOverlap,
@@ -184,8 +172,10 @@
 		bool fAllowNoOverlap = false,
 		bool fVerbose = true );
 
-	// Old version of the implementation to compute the overlap mesh
-	// given a source and target mesh file names
+	///	<summary>
+	///		Old version of the implementation to compute the overlap mesh
+	///		given a source and target mesh file names.
+	///	</summary>
 	int GenerateOverlapMeshEdge (
 		std::string strMeshA,
 		std::string strMeshB,
@@ -195,7 +185,27 @@
 		std::string strMethod,
 		const bool fNoValidate = true );
 
-	// Compute the overlap mesh given a source and target mesh file names
+	///	<summary>
+	///		Compute the overlap mesh given a source and target mesh file names
+	///		using the kd-tree algorithm.
+	///	</summary>
+	int GenerateOverlapMeshKdx (
+		std::string strMeshA,
+		std::string strMeshB,
+		Mesh & meshOverlap,
+		std::string strOverlapMesh,
+		std::string strOutputFormat,
+		std::string strMethod,
+		bool fNoValidate,
+		bool fHasConcaveFacesA = false,
+		bool fHasConcaveFacesB = false,
+		bool fAllowNoOverlap = false,
+		bool fVerbose = true );
+
+	///	<summary>
+	///		Compute the overlap mesh given a source and target mesh file names
+	///		using the line sweep algorithm.
+	///	</summary>
 	int GenerateOverlapMeshLint (
 		std::string strMeshA,
 		std::string strMeshB,
@@ -210,7 +220,9 @@
 		std::string strTempDir = "/tmp",
 		bool fVerbose = true );
 
-	// Generate the Gauss-Lobatto-Legendre metadata for the given Mesh
+	///	<summary>
+	///		Generate the Gauss-Lobatto-Legendre metadata for the given Mesh.
+	///	</summary>
 	int GenerateGLLMetaData (
 		std::string strMesh,
 		Mesh & meshOut,
@@ -465,12 +477,7 @@
 	///	</summary>
 	int GenerateConnectivityData(
 		const Mesh & meshIn,
-<<<<<<< HEAD
-		std::vector< std::set<int> > & vecConnectivity);
-=======
 		std::vector< std::set<int> > & vecConnectivity );
-
->>>>>>> 814156ba
 }
 
 #endif // TEMPESTREMAP_API_H
