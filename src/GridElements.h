///////////////////////////////////////////////////////////////////////////////
///
///	\file    GridElements.h
///	\author  Paul Ullrich
///	\version March 7, 2014
///
///	<remarks>
///		Copyright 2000-2014 Paul Ullrich
///
///		This file is distributed as part of the Tempest source code package.
///		Permission is granted to use, copy, modify and distribute this
///		source code and its documentation under the terms of the GNU General
///		Public License.  This software is provided "as is" without express
///		or implied warranty.
///	</remarks>

#ifndef _GRIDELEMENTS_H_
#define _GRIDELEMENTS_H_

///////////////////////////////////////////////////////////////////////////////

#include "Defines.h"
#include "CoordTransforms.h"
#include "LatLonBox.h"

#include <vector>
#include <set>
#include <map>
#include <string>
#include <cmath>
#include <cassert>

#if defined(OVERLAPMESH_USE_UNSORTED_MAP)
#include <unordered_map>
#endif
#if defined(OVERLAPMESH_USE_NODE_MULTIMAP)
#include "node_multimap_3d.h"
#endif

#include "Exception.h"
#include "DataArray1D.h"
#include "netcdfcpp.h"

///////////////////////////////////////////////////////////////////////////////

///	<summary>
///		A single point in 3D Cartesian geometry.
///	</summary>
class Node {

public:
	///	<summary>
	///		Cartesian coordinates (x,y,z) of this Node.
	///	</summary>
	Real x;
	Real y;
	Real z;

public:
	///	<summary>
	///		Default constructor.
	///	</summary>
	Node() :
		x(0.0),
		y(0.0),
		z(0.0)
	{ }

	///	<summary>
	///		Constructor.
	///	</summary>
	Node(
		Real _x,
		Real _y,
		Real _z
	) :
		x(_x),
		y(_y),
		z(_z)
	{ }

	///	<summary>
	///		Copy constructor.
	///	</summary>
	Node(const Node & node) {
		x = node.x;
		y = node.y;
		z = node.z;
	}

	///	<summary>
	///		Assignment operator.
	///	</summary>
	const Node & operator=(const Node & node) {
		x = node.x;
		y = node.y;
		z = node.z;

		return (*this);
	}

	///	<summary>
	///		Comparator operator using floating point tolerance.
	///	</summary>
	bool operator< (const Node & node) const {
		static const Real Tolerance = ReferenceTolerance;

		if (x - node.x <= -Tolerance) {
			return true;
		} else if (x - node.x >= Tolerance) {
			return false;
		}

		if (y - node.y <= -Tolerance) {
			return true;
		} else if (y - node.y >= Tolerance) {
			return false;
		}

		if (z - node.z <= -Tolerance) {
			return true;
		} else if (z - node.z >= Tolerance) {
			return false;
		}

		return false;
	}

	///	<summary>
	///		Comparator operator using floating point tolerance.
	///	</summary>
	bool operator== (const Node & node) const {
		static const Real Tolerance = ReferenceTolerance;

		if (fabs(x - node.x) >= Tolerance) {
			return false;
		}
		if (fabs(y - node.y) >= Tolerance) {
			return false;
		}
		if (fabs(z - node.z) >= Tolerance) {
			return false;
		}

		return true;
	}

	///	<summary>
	///		Comparator operator using floating point tolerance.
	///	</summary>
	bool operator!= (const Node & node) const {
		return (!((*this) == node));
	}

	///	<summary>
	///		Difference between two nodes.
	///	</summary>
	Node operator-(const Node & node) const {
		Node nodeDiff;
		nodeDiff.x = x - node.x;
		nodeDiff.y = y - node.y;
		nodeDiff.z = z - node.z;

		return nodeDiff;
	}

	///	<summary>
	///		Sum of two nodes.
	///	</summary>
	Node operator+(const Node & node) const {
		Node nodeSum;
		nodeSum.x = x + node.x;
		nodeSum.y = y + node.y;
		nodeSum.z = z + node.z;

		return nodeSum;
	}

	///	<summary>
	///		muiltiple node position-vector by a constant
	///	</summary>
	Node operator*(const double c) const {
		Node result;
		result.x = x*c;
		result.y = y*c;
		result.z = z*c;
		return result;
	}

	///	<summary>
	///		divide node position-vector by a constant
	///	</summary>
	Node operator/(const double c) const {
		Node result;
		result.x = x/c;
		result.y = y/c;
		result.z = z/c;
		return result;
	}

	///	<summary>
	///		Project node onto the unit sphere
	///	</summary>
	Node Normalized() const {
		return (*this)/Magnitude();;
	}

	///	<summary>
	///		Project node onto the unit sphere
	///	</summary>
	void NormalizeInPlace() {
		Real mag = Magnitude();
		x /= mag;
		y /= mag;
		z /= mag;
	}

	///	<summary>
	///		Magnitude of this node.
	///	</summary>
	Real Magnitude() const {
		return sqrt(x * x + y * y + z * z);
	}

	///	<summary>
	///		Lat/lon coordinates of this node in radians.
	///		Return value of lat is in the interval [-0.5 * M_PI, 0.5 * M_PI]
	///		Return value of lon is in the interval [0.0, 2.0 * M_PI)
	///	</summary>
	void ToLatLonRad(
		double & lat,
		double & lon
	) const {
		XYZtoRLL_Rad(x, y, z, lon, lat);
	}

	///	<summary>
	///		Output node to stdout.
	///	</summary>
	void Print(const char * szName) const {
		printf("%s: %1.15e %1.15e %1.15e\n", szName, x, y, z);
	}
};


///	<summary>
///		A vector for the storage of Nodes.
///	</summary>
typedef std::vector<Node> NodeVector;

///	<summary>
///		A map between Nodes and indices.
///	</summary>
#if defined(OVERLAPMESH_USE_SORTED_MAP)
typedef std::map<Node, int> NodeMap;
#endif

#if defined(OVERLAPMESH_USE_NODE_MULTIMAP)
typedef node_multimap_3d<Node, int> NodeMap;
#endif

#if defined(OVERLAPMESH_USE_UNSORTED_MAP)
///	<summary>
///		Hasher for a Node.
///	</summary>
struct NodeHash {
	std::size_t operator()(const Node& node) const {
		static const double bin_width = OVERLAPMESH_BIN_WIDTH;

		int i = static_cast<int>((node.x + 2.123456789101112) / bin_width);
		int j = static_cast<int>((node.y + 2.123456789101112) / bin_width);
		int k = static_cast<int>((node.z + 2.123456789101112) / bin_width);

		return (std::size_t)(i * 18397 + j * 20483 + k * 29303);
	}
};

typedef std::unordered_map<Node, int, NodeHash> NodeMap;
#endif

///	<summary>
///		Value type for NodeMap.
///	</summary>
typedef NodeMap::value_type NodeMapPair;

///	<summary>
///		Constant iterator for NodeMap.
///	</summary>
typedef NodeMap::const_iterator NodeMapConstIterator;

///////////////////////////////////////////////////////////////////////////////

///	<summary>
///		A node index.
///	</summary>
typedef int NodeIndex;

///	<summary>
///		A vector for the storage of Node indices.
///	</summary>
typedef std::vector<NodeIndex> NodeIndexVector;

///	<summary>
///		An index indicating this Node is invalid.
///	</summary>
static const NodeIndex InvalidNode = (-1);

///	<summary>
///		An index indicating this Face is invalid.
///	</summary>
static const NodeIndex InvalidFace = (-1);

///////////////////////////////////////////////////////////////////////////////

///	<summary>
///		An edge connects two nodes.
///	</summary>
class Edge {

public:
	///	<summary>
	///		Type of edge.
	///	</summary>
	enum Type {
		Type_GreatCircleArc = 0,
		Type_Default = Type_GreatCircleArc,
		Type_ConstantLatitude = 1
	};

public:
	///	<summary>
	///		Node indices representing the endpoints of this edge.
	///	</summary>
	int node[2];

	///	<summary>
	///		The type of this edge.
	///	</summary>
	Type type;

public:
	///	<summary>
	///		Constructor.
	///	</summary>
	Edge(
		int node0 = InvalidNode,
		int node1 = InvalidNode,
		Type _type = Type_Default
	) {
		node[0] = node0;
		node[1] = node1;
		type = _type;
	}

	///	<summary>
	///		Virtual destructor.
	///	</summary>
	virtual ~Edge()
	{ }

	///	<summary>
	///		Flip the order of the nodes stored in the segment.  Note that this
	///		does not affect the comparator properties of the segment, and so
	///		this method can be treated as const.
	///	</summary>
	void Flip() const {
		int ixTemp = node[0];
		const_cast<int&>(node[0]) = node[1];
		const_cast<int&>(node[1]) = ixTemp;
	}

	///	<summary>
	///		Accessor.
	///	</summary>
	int operator[](int i) const {
		return node[i];
	}

	int & operator[](int i) {
		return node[i];
	}

	///	<summary>
	///		Get the nodes as an ordered pair.
	///	</summary>
	void GetOrderedNodes(
		int & ixNodeSmall,
		int & ixNodeBig
	) const {
		if (node[0] < node[1]) {
			ixNodeSmall = node[0];
			ixNodeBig   = node[1];
		} else {
			ixNodeSmall = node[1];
			ixNodeBig   = node[0];
		}
	}

	///	<summary>
	///		Comparator.
	///	</summary>
	bool operator<(const Edge & edge) const {

		// Order the local nodes
		int ixNodeSmall;
		int ixNodeBig;
		GetOrderedNodes(ixNodeSmall, ixNodeBig);

		// Order the nodes in edge
		int ixEdgeNodeSmall;
		int ixEdgeNodeBig;
		edge.GetOrderedNodes(ixEdgeNodeSmall, ixEdgeNodeBig);

		// Compare
		if (ixNodeSmall < ixEdgeNodeSmall) {
			return true;
		} else if (ixNodeSmall > ixEdgeNodeSmall) {
			return false;
		} else if (ixNodeBig < ixEdgeNodeBig) {
			return true;
		} else {
			return false;
		}
	}

	///	<summary>
	///		Equality operator.
	///	</summary>
	bool operator==(const Edge & edge) const {
		if (edge.type != type) {
			return false;
		}

		if ((node[0] == edge.node[0]) &&
			(node[1] == edge.node[1])
		) {
			return true;

		} else if (
			(node[0] == edge.node[1]) &&
			(node[1] == edge.node[0])
		) {
			return true;
		}

		return false;
	}

	///	<summary>
	///		Inequality operator.
	///	</summary>
	bool operator!=(const Edge & edge) const {
		return !((*this) == edge);
	}

	///	<summary>
	///		Return the node that is shared between segments.
	///	</summary>
	int CommonNode(
		const Edge & edge
	) const {
		if (edge[0] == node[0]) {
			return node[0];
		} else if (edge[0] == node[1]) {
			return node[1];
		} else if (edge[1] == node[0]) {
			return node[0];
		} else if (edge[1] == node[1]) {
			return node[1];
		} else {
			return InvalidNode;
		}
	}
};

///////////////////////////////////////////////////////////////////////////////

///	<summary>
///		An edge connects two nodes with a sub-array of interior nodes.
///	</summary>
class MultiEdge : public std::vector<int> {

public:
	///	<summary>
	///		Flip the edge.
	///	</summary>
	MultiEdge Flip() const {
		MultiEdge edgeFlip;
		for (int i = size()-1; i >= 0; i--) {
			edgeFlip.push_back((*this)[i]);
		}
		return edgeFlip;
	}

};

typedef std::vector<MultiEdge> MultiEdgeVector;

///////////////////////////////////////////////////////////////////////////////

///	<summary>
///		A pair of face indices, typically on opposite sides of an Edge.
///	</summary>
class FacePair {

public:
	///	<summary>
	///		Indices of the Faces in this pair.
	///	</summary>
	int face[2];

public:
	///	<summary>
	///		Constructor.
	///	</summary>
	FacePair() {
		face[0] = InvalidFace;
		face[1] = InvalidFace;
	}

	///	<summary>
	///		Add a face to this FacePair.
	///	</summary>
	void AddFace(int ixFace) {
		if (face[0] == InvalidFace) {
			face[0] = ixFace;

		} else if (face[1] == InvalidFace) {
			face[1] = ixFace;

		} else {
			_EXCEPTIONT("FacePair already has a full set of Faces.");
		}
	}

	///	<summary>
	///		Does this FacePair have a complete set of Faces?
	///	</summary>
	bool IsComplete() const {
		return ((face[0] != InvalidFace) && (face[1] != InvalidFace));
	}

	///	<summary>
	///		Accessor.
	///	</summary>
	int operator[](int i) const {
		return face[i];
	}
};

///////////////////////////////////////////////////////////////////////////////

typedef std::vector<Edge> EdgeVector;

typedef std::map<Edge, FacePair> EdgeMap;

typedef EdgeMap::value_type EdgeMapPair;

typedef EdgeMap::iterator EdgeMapIterator;

typedef EdgeMap::const_iterator EdgeMapConstIterator;

typedef std::vector<EdgeMap::iterator> EdgeMapIteratorVector;

typedef std::set<Edge> EdgeSet;

typedef std::pair<Edge, FacePair> EdgePair;

typedef std::vector<EdgePair> EdgeMapVector;

///////////////////////////////////////////////////////////////////////////////

///	<summary>
///		A face.
///	</summary>
class Face {

public:
	///	<summary>
	///		Vector of node indices bounding this face, stored in
	///		counter-clockwise order.
	///	</summary>
	EdgeVector edges;

public:
	///	<summary>
	///		Constructor.
	///	</summary>
	Face(
		int edge_count = 0
	) {
		edges.resize(edge_count);
	}

	///	<summary>
	///		Accessor.
	///	</summary>
	inline int operator[](int ix) const {
		return edges[ix][0];
	}

	///	<summary>
	///		Face size.
	///	</summary>
	size_t size() const {
		return edges.size();
	}

	///	<summary>
	///		Set a node.
	///	</summary>
	void SetNode(int ixLocal, int ixNode) {
		int nEdges = static_cast<int>(edges.size());
		edges[ixLocal][0] = ixNode;

		int ixPrev = (ixLocal + nEdges - 1) % nEdges;
		edges[ixPrev][1] = ixNode;
	}

public:
	///	<summary>
	///		Possible locations of nodes.
	///	</summary>
	enum NodeLocation {
		NodeLocation_Undefined = (-1),
		NodeLocation_Exterior = 0,
		NodeLocation_Default = NodeLocation_Exterior,
		NodeLocation_Interior = 1,
		NodeLocation_Edge = 2,
		NodeLocation_Corner = 3
	};

	///	<summary>
	///		Determine the Edge index corresponding to the given Edge.  If the
	///		Edge is not found an Exception is thrown.
	///	</summary>
	int GetEdgeIndex(const Edge & edge) const;

	///	<summary>
	///		Remove zero Edges (Edges with repeated Node indices)
	///	</summary>
	void RemoveZeroEdges();
};

///	<summary>
///		A vector of Faces.
///	</summary>
typedef std::vector<Face> FaceVector;

///////////////////////////////////////////////////////////////////////////////

///	<summary>
///		A reverse node array stores all faces associated with a given node.
///	</summary>
typedef std::vector< std::set<int> > ReverseNodeArray;

///////////////////////////////////////////////////////////////////////////////

///	<summary>
///		A mesh.
///	</summary>
class Mesh {

public:
    ///	<summary>
    ///		Type of standard mesh
    ///	</summary>
    enum MeshType {
        MeshType_Unknown = -1,
        MeshType_CubedSphere = 0,
        MeshType_RLL = 1,
        MeshType_IcosaHedral = 2,
        MeshType_IcosaHedralDual = 3,
        MeshType_Overlap = 4,
		MeshType_UTM = 5,
		MeshType_Transect = 6
    };

    MeshType type;

public:
	///	<summary>
	///		Filename for this mesh.
	///	</summary>
	std::string strFileName;

	///	<summary>
	///		Vector of Nodes for this mesh.
	///	</summary>
	NodeVector nodes;

	///	<summary>
	///		Vector of Faces for this mesh.
	///	<summary>
	FaceVector faces;

	///	<summary>
	///		Vector of first mesh Face indices.
	///	</summary>
	std::vector<int> vecSourceFaceIx;

	///	<summary>
	///		Vector of second mesh Face indices.
	///	</summary>
	std::vector<int> vecTargetFaceIx;

	///	<summary>
	///		Vector of Face areas.
	///	</summary>
	std::vector<double> vecFaceArea;

	///	<summary>
	///		Vector storing mask variable for this mesh.
	///	</summary>
	std::vector<int> vecMask;
<<<<<<< HEAD

	///	<summary>
	///		A NodeMap used for appending Meshes.
	///	</summary>
	NodeMap nodemap;
=======
>>>>>>> 814156ba

	///	<summary>
	///		EdgeMap for this mesh.
	///	</summary>
	EdgeMap edgemap;

	///	<summary>
	///		ReverseNodeArray for this mesh.
	///	</summary>
	ReverseNodeArray revnodearray;

	///	<summary>
	///		Indices of the original Faces for this mesh (for use when
	///		the original mesh has been subdivided).
	///	</summary>
	std::vector<int> vecMultiFaceMap;

	///	<summary>
	///		Grid dimensions.
	///	</sumamry>
	std::vector<int> vecGridDimSize;

	///	<summary>
	///		Grid dimension names.
	///	</sumamry>
	std::vector<std::string> vecGridDimName;

public:
	///	<summary>
	///		Default constructor.
	///	</summary>
    Mesh() : type(MeshType_Unknown) {
	}

	///	<summary>
	///		Constructor with input mesh parameter.
	///	</summary>
	Mesh(const std::string & strFile) {
		Read(strFile);
	}

public:
	///	<summary>
	///		Clear the contents of the mesh.
	///	</summary>
	void Clear();

	///	<summary>
	///		Construct the EdgeMap from the NodeVector and FaceVector.
	///	</summary>
	void ConstructEdgeMap(
	  bool fVerbose = true
	);

	///	<summary>
	///		Construct the ReverseNodeArray from the NodeVector and FaceVector.
	///	</summary>
	void ConstructReverseNodeArray();

	///	<summary>
	///		Sum the Face areas.
	///	</summary>
	Real SumFaceAreas() const;

	///	<summary>
	///		Calculate Face areas.
	///	</summary>
	Real CalculateFaceAreas(
		bool fContainsConcaveFaces
	);

	///	<summary>
	///		Calculate Face areas from an Overlap mesh.
	///	</summary>
	Real CalculateFaceAreasFromOverlap(
		const Mesh & meshOverlap
	);

	///	<summary>
	///		Generate the lat-lon rectangles for all faces in the mesh.
	///	</summary>
	void GenerateLatLonBoxes(
		std::vector< LatLonBox<double> > & vecLatLonBoxes
	) const;

	///	<summary>
	///		Sort Faces by the opposite source mesh.
	///	</summary>
	void ExchangeFirstAndSecondMesh();

	///	<summary>
	///		Remove coincident nodes from the Mesh and adjust indices in faces.
	///	</summary>
	void RemoveCoincidentNodes(
	  bool fVerbose = true
	);

	///	<summary>
	///		Write the mesh to a NetCDF file in Exodus format.
	///	</summary>
	void Write(
		const std::string & strFile,
		NcFile::FileFormat eFileFormat = NcFile::Classic
	) const;

	///	<summary>
	///		Write the mesh to a NetCDF file in SCRIP format.
	///	</summary>
	void WriteScrip(
		const std::string & strFile,
		NcFile::FileFormat eFileFormat = NcFile::Classic
	) const;

	///	<summary>
	///		Read the mesh from a NetCDF file.
	///	</summary>
	void Read(const std::string & strFile);

	///	<summary>
	///		Split the mesh into the given number of pieces and write it to
	///		multiple files.
	///	</summary>
	void SplitAndWrite(
		const std::string & strFilePrefix,
		size_t sPieces
	);

	///	<summary>
	///		Indicate that we are beginning to append other Meshes to this Mesh.
	///		It is not mandatory to call this prior to calling Append(), but
	///		it does improve performance.
	///	</summary>
	void BeginAppend();

	///	<summary>
	///		Append meshOther to this Mesh.
	///	</summary>
	void Append(
		const Mesh & meshOther
	);

	///	<summary>
	///		Indicate that we are done appending other Meshes to this Mesh.
	///	</summary>
	void EndAppend();

	///	<summary>
	///		Remove zero edges from all Faces.
	///	</summary>
	void RemoveZeroEdges();

	///	<summary>
	///		Validate the Mesh.
	///	</summary>
	void Validate() const;
};

///////////////////////////////////////////////////////////////////////////////

///	<summary>
///		Location data returned from FindFaceFromNode()
///		Generate a PathSegmentVector describing the path around the face
///		ixCurrentFirstFace.
///	</summary>
struct FindFaceStruct {
	
	///	<summary>
	///		A vector of face indices indicating possible Faces.
	///	</summary>
	std::vector<int> vecFaceIndices;

	///	<summary>
	///		A vector of locations on each Face.  If loc is NodeLocation_Corner,
	///		this corresponds to the associated corner of the Face.  If loc
	///		is NodeLocation_Edge, this corresponds to the associated Edge of
	///		the Face.  If loc is NodeLocation_Interior, this value is
	///		undefined.
	///	</summary>
	std::vector<int> vecFaceLocations;

	///	<summary>
	///		The NodeLocation where this Node lies.
	///	</summary>
	Face::NodeLocation loc;
};

///////////////////////////////////////////////////////////////////////////////

///	<summary>
///		Calculate the dot product between two Nodes.
///	</summary>
inline Real DotProduct(
	const Node & node1,
	const Node & node2
) {
	return (node1.x * node2.x + node1.y * node2.y + node1.z * node2.z);
}

///	<summary>
///		Calculate the cross product between two Nodes.
///	</summary>
inline Node CrossProduct(
	const Node & node1,
	const Node & node2
) {
	Node nodeCross;
	nodeCross.x = node1.y * node2.z - node1.z * node2.y;
	nodeCross.y = node1.z * node2.x - node1.x * node2.z;
	nodeCross.z = node1.x * node2.y - node1.y * node2.x;

	return nodeCross;
}

///	<summary>
///		Calculate the product of a Node with a scalar.
///	</summary>
inline Node ScalarProduct(
	const Real & d,
	const Node & node
) {
	Node nodeProduct(node);
	nodeProduct.x *= d;
	nodeProduct.y *= d;
	nodeProduct.z *= d;
	return nodeProduct;
}

///////////////////////////////////////////////////////////////////////////////

///	<summary>
///		Determine if an edge is positively oriented
///		(aligned with increasing longitude).
///	</summary>
bool IsPositivelyOrientedEdge(
	const Node & nodeBegin,
	const Node & nodeEnd
);

///////////////////////////////////////////////////////////////////////////////

///	<summary>
///		Get the local direction vector along the surface of the sphere
///		for the given edge.
///	</summary>
void GetLocalDirection(
	const Node & nodeBegin,
	const Node & nodeEnd,
	const Node & nodeRef,
	const Edge::Type edgetype,
	Node & nodeDir
);

///////////////////////////////////////////////////////////////////////////////

///	<summary>
///		Get the local direction vector along the surface of the sphere
///		for the given edge.
///	</summary>
void GetLocalDirection(
	const Node & nodeBegin,
	const Node & nodeEnd,
	const Edge::Type edgetype,
	Node & nodeDir
);

///////////////////////////////////////////////////////////////////////////////

///	<summary>
///		For all Nodes on meshSecond that are "nearby" a Node on meshFirst,
///		set the Node equal to the meshFirst Node.
///	</summary>
void EqualizeCoincidentNodes(
	const Mesh & meshFirst,
	Mesh & meshSecond
);

///////////////////////////////////////////////////////////////////////////////
/*
///	<summary>
///		Equate coincident nodes on mesh.
///	</summary>
void EqualizeCoincidentNodes(
	Mesh & mesh
);
*/
///////////////////////////////////////////////////////////////////////////////

///	<summary>
///		Build the mapping function for nodes on meshSecond which are
///		coincident with nodes on meshFirst.
///	</summary>
///	<returns>
///		The number of coincident nodes on meshSecond.
///	</returns>
int BuildCoincidentNodeVector(
	const Mesh & meshFirst,
	const Mesh & meshSecond,
	std::vector<int> & vecSecondToFirstCoincident
);

///////////////////////////////////////////////////////////////////////////////

///	<summary>
///		Calculate the Jacobian (infinitesmal local area element) for a
///		spherical triangle.  Variables dA and dB specify the coordinates
///		within the spherical triangle:
///		  (dA,dB)=(0,0) corresponds to node1
///		  (dA,dB)=(1,0) corresponds to node2
///		  (dA,dB)=(0,1)=(1,1) corresponds to node3
///	</summary>
Real CalculateSphericalTriangleJacobian(
	const Node & node1,
	const Node & node2,
	const Node & node3,
	double dA,
	double dB,
	Node * pnode = NULL
);

///////////////////////////////////////////////////////////////////////////////

///	<summary>
///		Calculate the Jacobian (infinitesmal local area element) for a
///		spherical triangle.  Variables dA and dB specify the barycentric
///		coordinates within the spherical triangle:
///		  (dA,dB)=(0,0) corresponds to node3
///		  (dA,dB)=(1,0) corresponds to node2
///		  (dA,dB)=(0,1) corresponds to node1
///	</summary>
Real CalculateSphericalTriangleJacobianBarycentric(
	const Node & node1,
	const Node & node2,
	const Node & node3,
	double dA,
	double dB,
	Node * pnode = NULL
);

///////////////////////////////////////////////////////////////////////////////

///	<summary>
///		Calculate the area of a Face using quadrature.
///	</summary>
Real CalculateFaceAreaQuadratureMethod(
	const Face & face,
	const NodeVector & nodes
);

///////////////////////////////////////////////////////////////////////////////

///	<summary>
///		Calculate the area of a Face using Karney's method (may be poorly
///		conditioned at higher resolutions).
///	</summary>
Real CalculateFaceAreaKarneysMethod(
	const Face & face,
	const NodeVector & nodes
);

///////////////////////////////////////////////////////////////////////////////

///	<summary>
///		Check if the specified Face is concave.
///	</summary>
bool IsFaceConcave(
	const Face & face,
	const NodeVector & nodes
);

///////////////////////////////////////////////////////////////////////////////

///	<summary>
///		Calculate the area of a single Face, detecting concave Faces.
///	</summary>
Real CalculateFaceArea_Concave(
	const Face & face,
	const NodeVector & nodes
);

///////////////////////////////////////////////////////////////////////////////

///	<summary>
///		Calculate the area of a single Face.
///	</summary>
Real CalculateFaceArea(
	const Face & face,
	const NodeVector & nodes
);

/// <summary>
///     Calculate triangle area, quadrature.
/// </summary>
Real CalculateTriangleAreaQuadratureMethod(
	Node &node1,
	Node &node2,
	Node &node3
);
///////////////////////////////////////////////////////////////////////////////

///	<summary>
///		Convert a concave Face into a Convex face.  Based on routine by
///		Mark Bayazit (https://mpen.ca/406/bayazit).
///	</summary>
///	<returns>
///		true if the Face is convex and has been removed from the mesh.faces
///		vector.
///	</returns>
bool ConvexifyFace(
	Mesh & meshin,
	Mesh & meshout,
	int iFace,
	bool fRemoveConcaveFaces,
	bool fVerbose = false
);

///////////////////////////////////////////////////////////////////////////////

///	<summary>
///		Convert all concave Faces into the Mesh into Concave faces via
///		subdivision.
///	</summary>
void ConvexifyMesh(
	Mesh & mesh,
	bool fVerbose = false
);

///////////////////////////////////////////////////////////////////////////////

///	<summary>
///		Convert concave Mesh meshin to convex Mesh meshout by dividing
///		Faces and populating the MultiFaceMap.
///	</summary>
void ConvexifyMesh(
	Mesh & meshin,
	Mesh & meshout,
	bool fVerbose = false
);

///////////////////////////////////////////////////////////////////////////////

///	<summary>
///		Find a node within the specified quadrilateral.
///	</summary>
inline Node InterpolateQuadrilateralNode(
	const Node & node0,
	const Node & node1,
	const Node & node2,
	const Node & node3,
	double dA,
	double dB
) {
	Node nodeRef;

	nodeRef.x =
		  (1.0 - dA) * (1.0 - dB) * node0.x
		+        dA  * (1.0 - dB) * node1.x
		+        dA  *        dB  * node2.x
		+ (1.0 - dA) *        dB  * node3.x;

	nodeRef.y =
		  (1.0 - dA) * (1.0 - dB) * node0.y
		+        dA  * (1.0 - dB) * node1.y
		+        dA  *        dB  * node2.y
		+ (1.0 - dA) *        dB  * node3.y;

	nodeRef.z =
		  (1.0 - dA) * (1.0 - dB) * node0.z
		+        dA  * (1.0 - dB) * node1.z
		+        dA  *        dB  * node2.z
		+ (1.0 - dA) *        dB  * node3.z;

	double dMag = sqrt(
		  nodeRef.x * nodeRef.x
		+ nodeRef.y * nodeRef.y
		+ nodeRef.z * nodeRef.z);

	nodeRef.x /= dMag;
	nodeRef.y /= dMag;
	nodeRef.z /= dMag;

	return nodeRef;
}

///////////////////////////////////////////////////////////////////////////////

#endif
<|MERGE_RESOLUTION|>--- conflicted
+++ resolved
@@ -713,14 +713,11 @@
 	///		Vector storing mask variable for this mesh.
 	///	</summary>
 	std::vector<int> vecMask;
-<<<<<<< HEAD
 
 	///	<summary>
 	///		A NodeMap used for appending Meshes.
 	///	</summary>
 	NodeMap nodemap;
-=======
->>>>>>> 814156ba
 
 	///	<summary>
 	///		EdgeMap for this mesh.
