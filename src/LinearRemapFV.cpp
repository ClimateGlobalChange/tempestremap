--- conflicted
+++ resolved
@@ -1298,24 +1298,15 @@
 	// Get SparseMatrix representation of the OfflineMap
 	SparseMatrix<double> & smatMap = mapRemap.GetSparseMatrix();
 	
-<<<<<<< HEAD
-=======
-	//Dual mesh
->>>>>>> da0fd976
 	Mesh meshInputDual = meshInput;
 	
 	//Construct dual mesh
 	Dual(meshInputDual);
-		
-<<<<<<< HEAD
-	//Construct edge map
-	
-=======
+	
 	//Reverse node array
 	meshInputDual.ConstructReverseNodeArray();	
 	
 	//Construct edge map
->>>>>>> da0fd976
 	meshInputDual.ConstructEdgeMap();
 	
 	//kd-tree of dual mesh centers
@@ -1598,23 +1589,12 @@
 	// Get SparseMatrix representation of the OfflineMap
 	SparseMatrix<double> & smatMap = mapRemap.GetSparseMatrix();
 	
-<<<<<<< HEAD
-=======
 	//Dual mesh
->>>>>>> da0fd976
 	Mesh meshInputDual = meshInput;
 	
 	//Construct dual mesh
 	Dual(meshInputDual);
-		
-<<<<<<< HEAD
-	//Construct edge map
-	
-	meshInputDual.ConstructEdgeMap();
-	
-	//kd-tree of dual mesh centers
-	
-=======
+	
 	//Reverse node array
 	meshInputDual.ConstructReverseNodeArray();	
 	
@@ -1622,7 +1602,6 @@
 	meshInputDual.ConstructEdgeMap();
 	
 	//kd-tree of dual mesh centers
->>>>>>> da0fd976
     kdtree * kdTarget = kd_create(3);
 
 	// Vector of centers of the source mesh
@@ -2516,11 +2495,7 @@
 							nodesP.push_back(nodeKPlusOne);
 							nodesP.push_back(nodeKPlusTwo);
 							
-<<<<<<< HEAD
-							if( fFaceContainsPoint(nodesP, nodeQ.x, nodeQ.y, nodeQ.z) ){
-=======
 							if( DoesFaceContainPoint(nodesP, nodeQ.x, nodeQ.y, nodeQ.z) ){
->>>>>>> da0fd976
 								
 								TriangleLineIntersection(nodeQ, nodesP, dCoeffs, dCond);
 								
@@ -2748,11 +2723,7 @@
 				nodesP.push_back(nodeKPlusOne);
 				nodesP.push_back(nodeKPlusTwo);
 				
-<<<<<<< HEAD
-				if( fFaceContainsPoint(nodesP, nodeQ.x, nodeQ.y, nodeQ.z) ){
-=======
 				if( DoesFaceContainPoint(nodesP, nodeQ.x, nodeQ.y, nodeQ.z) ){
->>>>>>> da0fd976
 					
 					TriangleLineIntersection(nodeQ, nodesP, dCoeffs, dCond);
 										
