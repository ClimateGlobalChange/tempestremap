--- conflicted
+++ resolved
@@ -19,7 +19,6 @@
 #include "Announce.h"
 #include "STLStringHelper.h"
 #include "NetCDFUtilities.h"
-#include "FiniteVolumeTools.h"
 
 #include "netcdfcpp.h"
 
@@ -347,124 +346,6 @@
 
 ///////////////////////////////////////////////////////////////////////////////
 
-<<<<<<< HEAD
-/*void Dual(
-	Mesh & mesh
-) {
-	const int EdgeCountHexagon = 6;
-
-	// Generate ReverseNodeArray
-	mesh.ConstructReverseNodeArray();
-
-	// Backup Nodes and Faces
-	NodeVector nodesOld = mesh.nodes;
-	FaceVector facesOld = mesh.faces;
-
-	mesh.nodes.clear();
-	mesh.faces.clear();
-
-	// Generate new Node array
-	for (int i = 0; i < facesOld.size(); i++) {
-		Node node;
-		for (int j = 0; j < facesOld[i].edges.size(); j++) {
-			node.x += nodesOld[facesOld[i][j]].x;
-			node.y += nodesOld[facesOld[i][j]].y;
-			node.z += nodesOld[facesOld[i][j]].z;
-		}
-
-		node.x /= static_cast<double>(facesOld[i].edges.size());
-		node.y /= static_cast<double>(facesOld[i].edges.size());
-		node.z /= static_cast<double>(facesOld[i].edges.size());
-
-		double dMag = node.Magnitude();
-
-		node.x /= dMag;
-		node.y /= dMag;
-		node.z /= dMag;
-
-		mesh.nodes.push_back(node);
-	}
-
-	// Generate new Face array
-	for (int i = 0; i < nodesOld.size(); i++) {
-		const int nEdges = mesh.revnodearray[i].size();
-
-		Face face(EdgeCountHexagon);
-		Face faceTemp(EdgeCountHexagon);
-
-		int ixNode = 0;
-		std::set<int>::const_iterator iter = mesh.revnodearray[i].begin();
-		for (; iter != mesh.revnodearray[i].end(); iter++) {
-			faceTemp.SetNode(ixNode, *iter);
-			ixNode++;
-		}
-
-		// Reorient Faces
-		Node nodeCentral = nodesOld[i];
-		Node node0 = mesh.nodes[faceTemp[0]] - nodeCentral;
-
-		Node nodeCross = CrossProduct(mesh.nodes[faceTemp[0]], nodeCentral);
-		
-		double dNode0Mag = node0.Magnitude();
-
-		// Determine the angles about the central Node of each Face Node
-		std::vector<double> dAngles;
-		dAngles.resize(faceTemp.edges.size());
-		dAngles[0] = 0.0;
-
-		for (int j = 1; j < nEdges; j++) {
-			Node nodeDiff = mesh.nodes[faceTemp[j]] - nodeCentral;
-			double dNodeDiffMag = nodeDiff.Magnitude();
-
-			double dSide = DotProduct(nodeCross, nodeDiff);
-
-			double dDotNorm =
-				DotProduct(node0, nodeDiff) / (dNode0Mag * dNodeDiffMag);
-
-			double dAngle;
-			if (dDotNorm > 1.0) {
-				dDotNorm = 1.0;
-			}
-
-			dAngles[j] = acos(dDotNorm);
-
-			if (dSide > 0.0) {
-				dAngles[j] = - dAngles[j] + 2.0 * M_PI;
-			}
-		}
-
-		// Orient each Face by putting Nodes in order of increasing angle
-		double dCurrentAngle = 0.0;
-		face.SetNode(0, faceTemp[0]);
-		for (int j = 1; j < nEdges; j++) {
-			int ixNextNode = 1;
-			double dNextAngle = 2.0 * M_PI;
-
-			for (int k = 1; k < nEdges; k++) {
-				if ((dAngles[k] > dCurrentAngle) && (dAngles[k] < dNextAngle)) {
-					ixNextNode = k;
-					dNextAngle = dAngles[k];
-				}
-			}
-
-			face.SetNode(j, faceTemp[ixNextNode]);
-			dCurrentAngle = dNextAngle;
-		}
-
-		// Fill in missing edges
-		for (int j = nEdges; j < EdgeCountHexagon; j++) {
-			face.SetNode(j, face[nEdges-1]);
-		}
-
-		mesh.faces.push_back(face);
-	}
-}
-*/
-
-///////////////////////////////////////////////////////////////////////////////
-
-=======
->>>>>>> da0fd976
 extern "C" 
 int GenerateICOMesh(Mesh& mesh, int nResolution, bool fDual, std::string strOutputFile, std::string strOutputFormat)
 {
