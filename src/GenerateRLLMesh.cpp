///////////////////////////////////////////////////////////////////////////////
///
///	\file    GenerateRLLMesh.cpp
///	\author  Paul Ullrich
///	\version March 7, 2014
///
///	<remarks>
///		Copyright 2000-2014 Paul Ullrich
///
///		This file is distributed as part of the Tempest source code package.
///		Permission is granted to use, copy, modify and distribute this
///		source code and its documentation under the terms of the GNU General
///		Public License.  This software is provided "as is" without express
///		or implied warranty.
///	</remarks>

#include "CommandLine.h"
#include "GridElements.h"
#include "Exception.h"
#include "Announce.h"

#include <cmath>
#include <iostream>

#include "netcdfcpp.h"

///////////////////////////////////////////////////////////////////////////////

#define ONLY_GREAT_CIRCLES


///////////////////////////////////////////////////////////////////////////////
// 
// Input Parameters:
// Number of longitudes in mesh: int nLongitudes;
// Number of latitudes in mesh: int nLatitudes;
// First longitude line on mesh: double dLonBegin;
// Last longitude line on mesh: double dLonEnd;
// First latitude line on mesh: double dLatBegin;
// Last latitude line on mesh: double dLatEnd;
// Flip latitude and longitude dimension in FaceVector ordering: bool fFlipLatLon;
// Output filename:  std::string strOutputFile;
// 
// Output Parameters: Mesh*
// 
extern "C" int GenerateRLLMesh(Mesh& mesh, int nLongitudes, int nLatitudes, double dLonBegin, double dLonEnd, double dLatBegin, double dLatEnd, bool fFlipLatLon, std::string strOutputFile) {

	NcError error(NcError::silent_nonfatal);

try {
<<<<<<< HEAD
=======
	// Number of longitudes in mesh
	int nLongitudes;

	// Number of latitudes in mesh
	int nLatitudes;

	// First longitude line on mesh
	double dLonBegin;

	// Last longitude line on mesh
	double dLonEnd;

	// First latitude line on mesh
	double dLatBegin;

	// Last latitude line on mesh
	double dLatEnd;

	// Flip latitude and longitude dimension in FaceVector ordering
	bool fFlipLatLon;

	// Input filename
	std::string strInputFile;

	// Input mesh is global
	bool fForceGlobal;

	// Verbose output
	bool fVerbose;

	// Output filename
	std::string strOutputFile;

	// Parse the command line
	BeginCommandLine()
		CommandLineInt(nLongitudes, "lon", 128);
		CommandLineInt(nLatitudes, "lat", 64);
		CommandLineDouble(dLonBegin, "lon_begin", 0.0);
		CommandLineDouble(dLonEnd, "lon_end", 360.0);
		CommandLineDouble(dLatBegin, "lat_begin", -90.0);
		CommandLineDouble(dLatEnd, "lat_end", 90.0);
		CommandLineBool(fFlipLatLon, "flip");
		CommandLineString(strInputFile, "in_file", "");
		CommandLineBool(fForceGlobal, "in_global");
		CommandLineBool(fVerbose, "verbose");
		CommandLineString(strOutputFile, "file", "outRLLMesh.g");

		ParseCommandLine(argc, argv);
	EndCommandLine(argv)
>>>>>>> 70edc482

	// Verify latitude box is increasing
	if (dLatBegin >= dLatEnd) {
		_EXCEPTIONT("--lat_begin and --lat_end must specify a positive interval");
	}
	if (dLonBegin >= dLonEnd) {
		_EXCEPTIONT("--lon_begin and --lon_end must specify a positive interval");
	}

	std::cout << "=========================================================";
	std::cout << std::endl;

	// Longitude and latitude arrays
	DataVector<double> dLonEdge;
	DataVector<double> dLatEdge;

	// Generate mesh from input datafile
	if (strInputFile != "") {

		std::cout << "Generating mesh from input datafile ";
		std::cout << "\"" << strInputFile << "\"" << std::endl;

		NcFile ncfileInput(strInputFile.c_str(), NcFile::ReadOnly);
		if (!ncfileInput.is_valid()) {
			_EXCEPTION1("Unable to load input file \"%s\"", strInputFile.c_str());
		}

		NcDim * dimLon = ncfileInput.get_dim("lon");
		if (dimLon == NULL) {
			_EXCEPTIONT("Input file missing dimension \"lon\"");
		}

		NcDim * dimLat = ncfileInput.get_dim("lat");
		if (dimLat == NULL) {
			_EXCEPTIONT("Input file missing dimension \"lat\"");
		}

		NcVar * varLon = ncfileInput.get_var("lon");
		if (varLon == NULL) {
			_EXCEPTIONT("Input file missing variable \"lon\"");
		}

		NcVar * varLat = ncfileInput.get_var("lat");
		if (varLon == NULL) {
			_EXCEPTIONT("Input file missing variable \"lat\"");
		}

		nLongitudes = dimLon->size();
		nLatitudes = dimLat->size();

		if (nLongitudes < 2) {
			_EXCEPTIONT("At least two longitudes required in input file");
		}
		if (nLatitudes < 2) {
			_EXCEPTIONT("At least two latitudes required in input file");
		}

		DataVector<double> dLonNode(nLongitudes);
		varLon->set_cur((long)0);
		varLon->get(&(dLonNode[0]), nLongitudes);

		DataVector<double> dLatNode(nLatitudes);
		varLat->set_cur((long)0);
		varLat->get(&(dLatNode[0]), nLatitudes);

		for (int i = 0; i < nLongitudes-1; i++) {
			if (dLonNode[i] > dLonNode[i+1]) {
				_EXCEPTIONT("Longitudes must be monotone increasing");
			}
		}

		for (int j = 0; j < nLatitudes-1; j++) {
			if (dLatNode[j] > dLatNode[j+1]) {
				_EXCEPTIONT("Latitudes must be monotone increasing");
			}
		}

		double dFirstDeltaLon = dLonNode[1] - dLonNode[0];
		double dSecondLastDeltaLon = dLonNode[nLongitudes-1] - dLonNode[nLongitudes-2];
		double dLastDeltaLon = dLonNode[0] - (dLonNode[nLongitudes-1] - 360.0);

		if (fabs(dFirstDeltaLon - dLastDeltaLon) < 1.0e-12) {
			std::cout << "Mesh assumed periodic in longitude" << std::endl;
			fForceGlobal = true;
		}

		// Initialize longitude edges
		dLonEdge.Initialize(nLongitudes+1);

		if (fForceGlobal) {
			dLonEdge[0] = 0.5 * (dLonNode[0] + dLonNode[nLongitudes-1] - 360.0);
			dLonEdge[nLongitudes] = dLonEdge[0];
		} else {
			dLonEdge[0] = dLonNode[0] - 0.5 * dFirstDeltaLon;
			dLonEdge[nLongitudes] = dLonNode[nLongitudes-1] + 0.5 * dSecondLastDeltaLon;
		}

		for (int i = 1; i < nLongitudes; i++) {
			dLonEdge[i] = 0.5 * (dLonNode[i-1] + dLonNode[i]);
		}

		// Initialize latitude edges
		dLatEdge.Initialize(nLatitudes+1);

		dLatEdge[0] =
			dLatNode[0]
			- 0.5 * (dLatNode[1] - dLatNode[0]);

		if (dLatEdge[0] < -90.0) {
			dLatEdge[0] = -90.0;
		}

		dLatEdge[nLatitudes] =
			dLatNode[nLatitudes-1]
			+ 0.5 * (dLatNode[nLatitudes-1] - dLatNode[nLatitudes-2]);

		if (dLatEdge[nLatitudes] > 90.0) {
			dLatEdge[nLatitudes] = 90.0;
		}

		for (int j = 1; j < nLatitudes; j++) {
			dLatEdge[j] = 0.5 * (dLatNode[j-1] + dLatNode[j]);
		}

		// Convert all longitudes and latitudes to radians
		if (fVerbose) {
			std::cout << "Longitudes: ";
		}
		for (int i = 0; i <= nLongitudes; i++) {
			if (fVerbose) {
				std::cout << dLonEdge[i] << ", ";
			}
			dLonEdge[i] *= M_PI / 180.0;
		}
		if (fVerbose) {
			std::cout << std::endl;
			std::cout << "Latitudes: ";
		}
		for (int j = 0; j <= nLatitudes; j++) {
			if (fVerbose) {
				std::cout << dLatEdge[j] << ", ";
			}
			dLatEdge[j] *= M_PI / 180.0;
		}
		if (fVerbose) {
			std::cout << std::endl;
		}

	// Generate mesh from parameters
	} else {
		// Convert latitude and longitude interval to radians
		dLonBegin *= M_PI / 180.0;
		dLonEnd   *= M_PI / 180.0;
		dLatBegin *= M_PI / 180.0;
		dLatEnd   *= M_PI / 180.0;

		// Deltas in longitude and latitude directions
		double dDeltaLon = dLonEnd - dLonBegin;
		double dDeltaLat = dLatEnd - dLatBegin;

		// Create longitude arrays
		dLonEdge.Initialize(nLongitudes+1);
		for (int i = 0; i <= nLongitudes; i++) {
			double dLambdaFrac =
				  static_cast<double>(i)
				/ static_cast<double>(nLongitudes);

			dLonEdge[i] = dDeltaLon * dLambdaFrac + dLonBegin;
		}

		// Create latitude arrays
		dLatEdge.Initialize(nLatitudes+1);
		for (int j = 0; j <= nLatitudes; j++) {
			double dPhiFrac =
				  static_cast<double>(j)
				/ static_cast<double>(nLatitudes);

			dLatEdge[j] = dDeltaLat * dPhiFrac + dLatBegin;
		}
	}

	std::cout << "..Generating mesh with resolution [";
	std::cout << nLongitudes << ", " << nLatitudes << "]" << std::endl;
	std::cout << "..Longitudes in range [";
	std::cout << dLonBegin << ", " << dLonEnd << "]" << std::endl;
	std::cout << "..Latitudes in range [";
	std::cout << dLatBegin << ", " << dLatEnd << "]" << std::endl;
	std::cout << std::endl;

<<<<<<< HEAD
	// Convert latitude and longitude interval to radians
	dLonBegin *= M_PI / 180.0;
	dLonEnd   *= M_PI / 180.0;
	dLatBegin *= M_PI / 180.0;
	dLatEnd   *= M_PI / 180.0;

	// Check parameters
	if (nLatitudes < 2) {
		std::cout << "Error: At least 2 latitudes are required." << std::endl;
		return -5; // Argument error
	}
	if (nLongitudes < 2) {
		std::cout << "Error: At least 2 longitudes are required." << std::endl;
		return -5; // Argument error
	}

=======
	// Verify arrays have been created successfully
	if (dLatEdge.GetRows() < 2) {
		_EXCEPTIONT("Invalid array of latitudes");
	}
	if (dLonEdge.GetRows() < 2) {
		_EXCEPTIONT("Invalid array of longitudes");
	}

	// Set bounds
	dLatBegin = dLatEdge[0];
	dLatEnd = dLatEdge[dLatEdge.GetRows()-1];
	dLonBegin = dLonEdge[0];
	dLonEnd = dLatEdge[dLonEdge.GetRows()-1];

	// Generate the mesh
	Mesh mesh;

>>>>>>> 70edc482
	NodeVector & nodes = mesh.nodes;
	FaceVector & faces = mesh.faces;
    mesh.type = Mesh::MeshType_RLL;

	// Check if longitudes wrap
	bool fWrapLongitudes = false;
	if (fmod(dLonEnd - dLonBegin, 2.0 * M_PI) < 1.0e-12) {
		fWrapLongitudes = true;
	}
	bool fIncludeSouthPole = (fabs(dLatBegin + 0.5 * M_PI) < 1.0e-12);
	bool fIncludeNorthPole = (fabs(dLatEnd   - 0.5 * M_PI) < 1.0e-12);

	int iSouthPoleOffset = (fIncludeSouthPole)?(1):(0);

	// Increase number of latitudes if south pole is not included
	int iInteriorLatBegin = (fIncludeSouthPole)?(1):(0);
	int iInteriorLatEnd   = (fIncludeNorthPole)?(nLatitudes-1):(nLatitudes);

	// Number of longitude nodes
	int nLongitudeNodes = nLongitudes;
	if (!fWrapLongitudes) {
		nLongitudeNodes++;
	}

	// Generate nodes
	if (fIncludeSouthPole) {
		nodes.push_back(Node(0.0, 0.0, -1.0));
	}
	for (int j = iInteriorLatBegin; j < iInteriorLatEnd+1; j++) {
		for (int i = 0; i < nLongitudeNodes; i++) {

			double dLambda = dLonEdge[i];
			double dPhi = dLatEdge[j];

			double dX = cos(dPhi) * cos(dLambda);
			double dY = cos(dPhi) * sin(dLambda);
			double dZ = sin(dPhi);

			nodes.push_back(Node(dX, dY, dZ));
		}
	}
	if (fIncludeNorthPole) {
		nodes.push_back(Node(0.0, 0.0, +1.0));
	}

	// Generate south polar faces
	if (fIncludeSouthPole) {
		for (int i = 0; i < nLongitudes; i++) {
			Face face(4);
			face.SetNode(0, 0);
			face.SetNode(1, (i+1) % nLongitudeNodes + 1);
			face.SetNode(2, i + 1);
			face.SetNode(3, 0);

#ifndef ONLY_GREAT_CIRCLES
			face.edges[1].type = Edge::Type_ConstantLatitude;
			face.edges[3].type = Edge::Type_ConstantLatitude;
#endif

			faces.push_back(face);
		}
	}

	// Generate interior faces
	for (int j = iInteriorLatBegin; j < iInteriorLatEnd; j++) {
		int jx = j - iInteriorLatBegin;

		int iThisLatNodeIx =  jx    * nLongitudeNodes + iSouthPoleOffset;
		int iNextLatNodeIx = (jx+1) * nLongitudeNodes + iSouthPoleOffset;

		for (int i = 0; i < nLongitudes; i++) {
			Face face(4);
			face.SetNode(0, iThisLatNodeIx + (i + 1) % nLongitudeNodes);
			face.SetNode(1, iNextLatNodeIx + (i + 1) % nLongitudeNodes);
			face.SetNode(2, iNextLatNodeIx + i);
			face.SetNode(3, iThisLatNodeIx + i);

#ifndef ONLY_GREAT_CIRCLES
			face.edges[1].type = Edge::Type_ConstantLatitude;
			face.edges[3].type = Edge::Type_ConstantLatitude;
#endif

			faces.push_back(face);
		}
	}

	// Generate north polar faces
	if (fIncludeNorthPole) {
		int jx = nLatitudes - iInteriorLatBegin - 1;

		int iThisLatNodeIx =  jx    * nLongitudeNodes + iSouthPoleOffset;
		int iNextLatNodeIx = (jx+1) * nLongitudeNodes + iSouthPoleOffset;

		int iNorthPolarNodeIx = static_cast<int>(nodes.size()-1);
		for (int i = 0; i < nLongitudes; i++) {
			Face face(4);
			face.SetNode(0, iNorthPolarNodeIx);
			face.SetNode(1, iThisLatNodeIx + i);
			face.SetNode(2, iThisLatNodeIx + (i + 1) % nLongitudeNodes);
			face.SetNode(3, iNorthPolarNodeIx);

#ifndef ONLY_GREAT_CIRCLES
			face.edges[1].type = Edge::Type_ConstantLatitude;
			face.edges[3].type = Edge::Type_ConstantLatitude;
#endif

			faces.push_back(face);
		}
	}

	// Reorder the faces
	if (fFlipLatLon) {
		FaceVector faceTemp = mesh.faces;
		mesh.faces.clear();
		for (int i = 0; i < nLongitudes; i++) {
		for (int j = 0; j < nLatitudes; j++) {
			mesh.faces.push_back(faceTemp[j * nLongitudes + i]);
		}
		}
	}

<<<<<<< HEAD
=======
	// Announce
	std::cout << "Writing mesh to file [" << strOutputFile.c_str() << "] ";
	std::cout << std::endl;

>>>>>>> 70edc482
	// Output the mesh
	if (strOutputFile.size()) {

		// Announce
		std::cout << "..Writing mesh to file [" << strOutputFile.c_str() << "] ";
		std::cout << std::endl;

		mesh.Write(strOutputFile);

		// Add rectilinear properties
		if (!fIncludeSouthPole) {
			nLatitudes--;
		}

		NcFile ncOutput(strOutputFile.c_str(), NcFile::Write);
		ncOutput.add_att("rectilinear", "true");

		if (fFlipLatLon) {
			ncOutput.add_att("rectilinear_dim0_size", nLongitudes);
			ncOutput.add_att("rectilinear_dim1_size", nLatitudes);
			ncOutput.add_att("rectilinear_dim0_name", "lon");
			ncOutput.add_att("rectilinear_dim1_name", "lat");
		} else {
			ncOutput.add_att("rectilinear_dim0_size", nLatitudes);
			ncOutput.add_att("rectilinear_dim1_size", nLongitudes);
			ncOutput.add_att("rectilinear_dim0_name", "lat");
			ncOutput.add_att("rectilinear_dim1_name", "lon");
		}
		ncOutput.close();
	}

	// Announce
	std::cout << "..Mesh generator exited successfully" << std::endl;
	std::cout << "=========================================================";
	std::cout << std::endl;

    return 0;

} catch(Exception & e) {
	Announce(e.ToString().c_str());
	return (0);

} catch(...) {
	return (0);
}
}

///////////////////////////////////////////////////////////////////////////////

#ifdef TEMPEST_DRIVER_MODE

int main(int argc, char** argv) {
    // Number of longitudes in mesh
	int nLongitudes;

	// Number of latitudes in mesh
	int nLatitudes;

	// First longitude line on mesh
	double dLonBegin;

	// Last longitude line on mesh
	double dLonEnd;

	// First latitude line on mesh
	double dLatBegin;

	// Last latitude line on mesh
	double dLatEnd;

	// Flip latitude and longitude dimension in FaceVector ordering
	bool fFlipLatLon;

	// Output filename
	std::string strOutputFile;

	// Parse the command line
	BeginCommandLine()
		CommandLineInt(nLongitudes, "lon", 128);
		CommandLineInt(nLatitudes, "lat", 64);
		CommandLineDouble(dLonBegin, "lon_begin", 0.0);
		CommandLineDouble(dLonEnd, "lon_end", 360.0);
		CommandLineDouble(dLatBegin, "lat_begin", -90.0);
		CommandLineDouble(dLatEnd, "lat_end", 90.0);
		CommandLineBool(fFlipLatLon, "flip");
		CommandLineString(strOutputFile, "file", "outRLLMesh.g");

		ParseCommandLine(argc, argv);
	EndCommandLine(argv)

	// Call the actual mesh generator
    Mesh mesh;
    int err = GenerateRLLMesh(mesh, nLongitudes, nLatitudes, dLonBegin, dLonEnd, dLatBegin, dLatEnd, fFlipLatLon, strOutputFile);
	if (err) exit(err);

	return 0;
}

#endif

///////////////////////////////////////////////////////////////////////////////<|MERGE_RESOLUTION|>--- conflicted
+++ resolved
@@ -43,74 +43,12 @@
 // 
 // Output Parameters: Mesh*
 // 
-extern "C" int GenerateRLLMesh(Mesh& mesh, int nLongitudes, int nLatitudes, double dLonBegin, double dLonEnd, double dLatBegin, double dLatEnd, bool fFlipLatLon, std::string strOutputFile) {
+extern "C" int GenerateRLLMesh(Mesh& mesh, int nLongitudes, int nLatitudes, double dLonBegin, double dLonEnd, double dLatBegin, double dLatEnd, bool fFlipLatLon, bool fForceGlobal, std::string strInputFile, std::string strOutputFile, bool fVerbose
+) {
 
 	NcError error(NcError::silent_nonfatal);
 
 try {
-<<<<<<< HEAD
-=======
-	// Number of longitudes in mesh
-	int nLongitudes;
-
-	// Number of latitudes in mesh
-	int nLatitudes;
-
-	// First longitude line on mesh
-	double dLonBegin;
-
-	// Last longitude line on mesh
-	double dLonEnd;
-
-	// First latitude line on mesh
-	double dLatBegin;
-
-	// Last latitude line on mesh
-	double dLatEnd;
-
-	// Flip latitude and longitude dimension in FaceVector ordering
-	bool fFlipLatLon;
-
-	// Input filename
-	std::string strInputFile;
-
-	// Input mesh is global
-	bool fForceGlobal;
-
-	// Verbose output
-	bool fVerbose;
-
-	// Output filename
-	std::string strOutputFile;
-
-	// Parse the command line
-	BeginCommandLine()
-		CommandLineInt(nLongitudes, "lon", 128);
-		CommandLineInt(nLatitudes, "lat", 64);
-		CommandLineDouble(dLonBegin, "lon_begin", 0.0);
-		CommandLineDouble(dLonEnd, "lon_end", 360.0);
-		CommandLineDouble(dLatBegin, "lat_begin", -90.0);
-		CommandLineDouble(dLatEnd, "lat_end", 90.0);
-		CommandLineBool(fFlipLatLon, "flip");
-		CommandLineString(strInputFile, "in_file", "");
-		CommandLineBool(fForceGlobal, "in_global");
-		CommandLineBool(fVerbose, "verbose");
-		CommandLineString(strOutputFile, "file", "outRLLMesh.g");
-
-		ParseCommandLine(argc, argv);
-	EndCommandLine(argv)
->>>>>>> 70edc482
-
-	// Verify latitude box is increasing
-	if (dLatBegin >= dLatEnd) {
-		_EXCEPTIONT("--lat_begin and --lat_end must specify a positive interval");
-	}
-	if (dLonBegin >= dLonEnd) {
-		_EXCEPTIONT("--lon_begin and --lon_end must specify a positive interval");
-	}
-
-	std::cout << "=========================================================";
-	std::cout << std::endl;
 
 	// Longitude and latitude arrays
 	DataVector<double> dLonEdge;
@@ -289,7 +227,6 @@
 	std::cout << dLatBegin << ", " << dLatEnd << "]" << std::endl;
 	std::cout << std::endl;
 
-<<<<<<< HEAD
 	// Convert latitude and longitude interval to radians
 	dLonBegin *= M_PI / 180.0;
 	dLonEnd   *= M_PI / 180.0;
@@ -306,25 +243,6 @@
 		return -5; // Argument error
 	}
 
-=======
-	// Verify arrays have been created successfully
-	if (dLatEdge.GetRows() < 2) {
-		_EXCEPTIONT("Invalid array of latitudes");
-	}
-	if (dLonEdge.GetRows() < 2) {
-		_EXCEPTIONT("Invalid array of longitudes");
-	}
-
-	// Set bounds
-	dLatBegin = dLatEdge[0];
-	dLatEnd = dLatEdge[dLatEdge.GetRows()-1];
-	dLonBegin = dLonEdge[0];
-	dLonEnd = dLatEdge[dLonEdge.GetRows()-1];
-
-	// Generate the mesh
-	Mesh mesh;
-
->>>>>>> 70edc482
 	NodeVector & nodes = mesh.nodes;
 	FaceVector & faces = mesh.faces;
     mesh.type = Mesh::MeshType_RLL;
@@ -446,13 +364,6 @@
 		}
 	}
 
-<<<<<<< HEAD
-=======
-	// Announce
-	std::cout << "Writing mesh to file [" << strOutputFile.c_str() << "] ";
-	std::cout << std::endl;
-
->>>>>>> 70edc482
 	// Output the mesh
 	if (strOutputFile.size()) {
 
@@ -526,26 +437,49 @@
 	// Flip latitude and longitude dimension in FaceVector ordering
 	bool fFlipLatLon;
 
-	// Output filename
-	std::string strOutputFile;
-
-	// Parse the command line
-	BeginCommandLine()
-		CommandLineInt(nLongitudes, "lon", 128);
-		CommandLineInt(nLatitudes, "lat", 64);
-		CommandLineDouble(dLonBegin, "lon_begin", 0.0);
-		CommandLineDouble(dLonEnd, "lon_end", 360.0);
-		CommandLineDouble(dLatBegin, "lat_begin", -90.0);
-		CommandLineDouble(dLatEnd, "lat_end", 90.0);
-		CommandLineBool(fFlipLatLon, "flip");
-		CommandLineString(strOutputFile, "file", "outRLLMesh.g");
-
-		ParseCommandLine(argc, argv);
-	EndCommandLine(argv)
+    // Input filename
+    std::string strInputFile;
+
+    // Input mesh is global
+    bool fForceGlobal;
+
+    // Verbose output
+    bool fVerbose;
+
+    // Output filename
+    std::string strOutputFile;
+
+    // Parse the command line
+    BeginCommandLine()
+    CommandLineInt(nLongitudes, "lon", 128);
+    CommandLineInt(nLatitudes, "lat", 64);
+    CommandLineDouble(dLonBegin, "lon_begin", 0.0);
+    CommandLineDouble(dLonEnd, "lon_end", 360.0);
+    CommandLineDouble(dLatBegin, "lat_begin", -90.0);
+    CommandLineDouble(dLatEnd, "lat_end", 90.0);
+    CommandLineBool(fFlipLatLon, "flip");
+    CommandLineString(strInputFile, "in_file", "");
+    CommandLineBool(fForceGlobal, "in_global");
+    CommandLineBool(fVerbose, "verbose");
+    CommandLineString(strOutputFile, "file", "outRLLMesh.g");
+
+    ParseCommandLine(argc, argv);
+    EndCommandLine(argv)
+
+    // Verify latitude box is increasing
+    if (dLatBegin >= dLatEnd) {
+        _EXCEPTIONT("--lat_begin and --lat_end must specify a positive interval");
+    }
+    if (dLonBegin >= dLonEnd) {
+        _EXCEPTIONT("--lon_begin and --lon_end must specify a positive interval");
+    }
+    
+    std::cout << "=========================================================";
+    std::cout << std::endl;
 
 	// Call the actual mesh generator
     Mesh mesh;
-    int err = GenerateRLLMesh(mesh, nLongitudes, nLatitudes, dLonBegin, dLonEnd, dLatBegin, dLatEnd, fFlipLatLon, strOutputFile);
+    int err = GenerateRLLMesh(mesh, nLongitudes, nLatitudes, dLonBegin, dLonEnd, dLatBegin, dLatEnd, fFlipLatLon, fForceGlobal, strInputFile, strOutputFile, fVerbose);
 	if (err) exit(err);
 
 	return 0;
