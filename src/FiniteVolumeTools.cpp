///////////////////////////////////////////////////////////////////////////////
///
///	\file    FiniteVolumeTools.cpp
///	\author  Paul Ullrich
///	\version August 12, 2020
///
///	<remarks>
///		Copyright 2020 Paul Ullrich
///
///		This file is distributed as part of the Tempest source code package.
///		Permission is granted to use, copy, modify and distribute this
///		source code and its documentation under the terms of the GNU General
///		Public License.  This software is provided "as is" without express
///		or implied warranty.
///	</remarks>

#include "Defines.h"
#include "FiniteVolumeTools.h"
#include "MathHelper.h"
#include "Announce.h"
#include "Exception.h"
#include "CoordTransforms.h"

///////////////////////////////////////////////////////////////////////////////

extern "C" {
	///	General matrix solver from CLAPACK
	int dgesv_(
		int * n,
		int * nrhs,
		double * a,
		int * lda,
		int * ipiv,
		double * b,
		int * ldb,
		int * info);

	///	Compute the QR decomposition from CLAPACK
	int dgeqrf_(
		int * m,
		int * n,
		double * a,
		int * lda,
		double * tau,
		double * work,
		int * lwork,
		int * info);

	// Compute the matrix Q from DGEQRF from CLAPACK
	int dorgqr_(
		int * m,
		int * n,
		int * k,
		double * a,
		int * lda,
		double * tau,
		double * work,
		int * lwork,
		int * info);

	/// Compute an LU Factorization from CLAPACK
	int dgetrf_(
		int * m,
		int * n,
		double * a,
		int * lda,
		int * ipiv,
		int * info);

	///	Compute the matrix inverse from the LU factorization from CLAPACK
	int dgetri_(
		int * n,
		double * a,
		int * lda,
		int * ipiv,
		double * work,
		int * lwork,
		int * info);

	/// Matrix vector multiply
	int dgemv_(
		char * trans,
		int * m,
		int * n,
		double * alpha,
		double * a,
		int * lda,
		double * x,
		int * incx,
		double * beta,
		double * y,
		int * incy);

	/// Symmetric positive definite matrix solver from CLAPACK
	int dposv_(
		char * uplo,
		int * n,
		int * nrhs,
		double * a,
		int * lda,
		double * b,
		int * ldb,
		int * info);

	/// Symmetric matrix solver from CLAPACK
	int dsysv_(
		char * uplo,
		int * n,
		int * nrhs,
		double * a,
		int * lda,
		int * ipiv,
		double * b,
		int * ldb,
		double * work,
		int * lwork,
		int * info);

	/// Constrained least squares solver
	int dgglse_(
		int * m,
		int * n,
		int * p,
		double * a,
		int * lda,
		double * b,
		int * ldb,
		double * c,
		double * d,
		double * x,
		double * work,
		int * lwork,
		int * info);

	// Unconstrained least squares solve (used for pseudoinverse)
	int dgelss_(
		int * m,
		int * n,
		int * nrhs,
		double * a,
		int * lda,
		double * b,
		int * ldb,
		double * s,
		double * rcond,
		int * rank,
		double * work,
		int * lwork,
		int * info);
};

///////////////////////////////////////////////////////////////////////////////

void GetAdjacentFaceVectorByEdge(
	const Mesh & mesh,
	int iFaceInitial,
	int nRequiredFaceSetSize,
	AdjacentFaceVector & vecFaces
) {
	// Ensure the ReverseNodeArray has been constructed
	if (mesh.edgemap.size() == 0) {
		_EXCEPTIONT("EdgeMap is required");
	}

	// Insert the initial Face
	vecFaces.push_back(FaceDistancePair(iFaceInitial,1));

	// Set of all Faces
	std::set<int> setAllFaces;

	// Set of current Faces
	std::set<int> setCurrentFaces;

	// Insert initial Face
	setAllFaces.insert(iFaceInitial);
	setCurrentFaces.insert(iFaceInitial);

	// Generate the set of faces
	int iDistance = 1;
	for (;;) {

		if (vecFaces.size() >= nRequiredFaceSetSize) {
			break;
		}

		// Increment distance metric
		iDistance++;

		// Set of Faces to examine next
		std::set<int> setNextFaces;

		// Loop through all Faces adjacent to Faces in setCurrentFaces
		std::set<int>::const_iterator iterCurrentFace = setCurrentFaces.begin();
		for (; iterCurrentFace != setCurrentFaces.end(); iterCurrentFace++) {

			const Face & faceCurrent = mesh.faces[*iterCurrentFace];
			for (int i = 0; i < faceCurrent.edges.size(); i++) {
				const FacePair & facepair =
					mesh.edgemap.find(faceCurrent.edges[i])->second;

				// New face index
				int iNewFace;
				if (facepair[0] == *iterCurrentFace) {
					iNewFace = facepair[1];
				} else if (facepair[1] == *iterCurrentFace) {
					iNewFace = facepair[0];
				} else {
					_EXCEPTIONT("Logic error");
				}

				if (iNewFace == InvalidFace) {
					continue;
				}

				// If this is a new Face, insert into vector
				if (setAllFaces.find(iNewFace) == setAllFaces.end()) {
					vecFaces.push_back(FaceDistancePair(iNewFace, iDistance));
					setAllFaces.insert(iNewFace);
					setNextFaces.insert(iNewFace);
				}
			}
		}

		setCurrentFaces = setNextFaces;
	}

	if (vecFaces.size() < nRequiredFaceSetSize) {
		_EXCEPTION1("Unable to find enough adjacent faces to Face %i to meet required size", iFaceInitial);
	}
}

///////////////////////////////////////////////////////////////////////////////

void GetTriangleThatContainsPoint(
	const Mesh & mesh,
	int iFaceInitial,
	int & iFaceFinal,
	double dX,
	double dY
) {
	// Ensure the ReverseNodeArray has been constructed
	if (mesh.edgemap.size() == 0) {
		_EXCEPTIONT("EdgeMap is required");
	}
	
	// First check if point is in initial face
<<<<<<< HEAD
	if (fTriangleContainsPoint(mesh,iFaceInitial,dX,dY)){
=======
	if (DoesTriangleContainPoint(mesh,iFaceInitial,dX,dY)){
>>>>>>> da0fd976
		
		iFaceFinal = iFaceInitial;
		return;
						
	}
	
	// Set of all Faces
	std::set<int> setAllFaces;

	// Set of current Faces
	std::set<int> setCurrentFaces;
	
	// Insert initial Face
	setAllFaces.insert(iFaceInitial);
	setCurrentFaces.insert(iFaceInitial);
	
	while (setAllFaces.size() < mesh.faces.size()) {

		// Set of Faces to examine next
		std::set<int> setNextFaces;

		// Loop through all Faces adjacent to Faces in setCurrentFaces
		std::set<int>::const_iterator iterCurrentFace = setCurrentFaces.begin();
		for (; iterCurrentFace != setCurrentFaces.end(); iterCurrentFace++) {

			const Face & faceCurrent = mesh.faces[*iterCurrentFace];
			for (int i = 0; i < faceCurrent.edges.size(); i++) {
				const FacePair & facepair =
					mesh.edgemap.find(faceCurrent.edges[i])->second;
				
				// New face index
				int iNewFace;
				if (facepair[0] == *iterCurrentFace) {
					iNewFace = facepair[1];
				} else if (facepair[1] == *iterCurrentFace) {
					iNewFace = facepair[0];
				} else {
					_EXCEPTIONT("Logic error");
				}

				if (iNewFace == InvalidFace) {
					continue;
				}
				
				// If this is a new Face, check whether it contains the point
				if (setAllFaces.find(iNewFace) == setAllFaces.end()) {
<<<<<<< HEAD
					if(fTriangleContainsPoint(mesh,iNewFace,dX,dY)){
=======
					if(DoesTriangleContainPoint(mesh,iNewFace,dX,dY)){
>>>>>>> da0fd976
						
						iFaceFinal = iNewFace;
						return;
						
					}
					else{
					
						setAllFaces.insert(iNewFace);
						setNextFaces.insert(iNewFace);
						
					}
				}
			}
		}

		setCurrentFaces = setNextFaces;
	}
	_EXCEPTIONT("Unable to find a triangle that contains the point");
}

///////////////////////////////////////////////////////////////////////////////

void GetFaceThatContainsPoint(
	const Mesh & mesh,
	int iFaceInitial,
	int & iFaceFinal,
	double dX,
	double dY,
	double dZ

){
	
	// Ensure the ReverseNodeArray has been constructed
	if (mesh.edgemap.size() == 0) {
		_EXCEPTIONT("EdgeMap is required");
	}
	
	// First check if point is in initial face
<<<<<<< HEAD
	if (fFaceContainsPoint(mesh,iFaceInitial,dX,dY,dZ)){
=======
	if (DoesFaceContainPoint(mesh,iFaceInitial,dX,dY,dZ)){
>>>>>>> da0fd976
		
		iFaceFinal = iFaceInitial;
		return;
						
	}
	
	// Set of all Faces
	std::set<int> setAllFaces;

	// Set of current Faces
	std::set<int> setCurrentFaces;
	
	// Insert initial Face
	setAllFaces.insert(iFaceInitial);
	setCurrentFaces.insert(iFaceInitial);
	
	while (setAllFaces.size() < mesh.faces.size()) {

		// Set of Faces to examine next
		std::set<int> setNextFaces;

		// Loop through all Faces adjacent to Faces in setCurrentFaces
		std::set<int>::const_iterator iterCurrentFace = setCurrentFaces.begin();
		for (; iterCurrentFace != setCurrentFaces.end(); iterCurrentFace++) {

			const Face & faceCurrent = mesh.faces[*iterCurrentFace];
			for (int i = 0; i < faceCurrent.edges.size(); i++) {
				const FacePair & facepair =
					mesh.edgemap.find(faceCurrent.edges[i])->second;
				
				// New face index
				int iNewFace;
				if (facepair[0] == *iterCurrentFace) {
					iNewFace = facepair[1];
				} else if (facepair[1] == *iterCurrentFace) {
					iNewFace = facepair[0];
				} else {
					_EXCEPTIONT("Logic error");
				}

				if (iNewFace == InvalidFace) {
					continue;
				}
				
				// If this is a new Face, check whether it contains the point
				if (setAllFaces.find(iNewFace) == setAllFaces.end()) {
<<<<<<< HEAD
					if(fFaceContainsPoint(mesh,iNewFace,dX,dY,dZ)){
=======
					if(DoesFaceContainPoint(mesh,iNewFace,dX,dY,dZ)){
>>>>>>> da0fd976
						
						iFaceFinal = iNewFace;
						return;
						
					}
					else{
					
						setAllFaces.insert(iNewFace);
						setNextFaces.insert(iNewFace);
						
					}
				}
			}
		}

		setCurrentFaces = setNextFaces;
	}
	_EXCEPTIONT("Unable to find a face that contains the point");
}

///////////////////////////////////////////////////////////////////////////////

<<<<<<< HEAD
bool fFaceContainsPoint(
=======
bool DoesFaceContainPoint(
>>>>>>> da0fd976
	const Mesh & mesh,
	int iFace,
	double dX,
	double dY,
	double dZ

){
	
	//Convert sample point to lat/lon coordinates
	
	double dLonRad0 = 0.0;
	double dLatRad0 = 0.0;
	
	XYZtoRLL_Rad(dX,dY,dZ,dLonRad0,dLatRad0);
	
	int iEdges = mesh.faces[iFace].edges.size();
	
	NodeVector nodesPlane;
	
	double dCenterX = 0;
	double dCenterY = 0;
	
	// Project face nodes onto plane tangent to the sphere at the sample point whose 
	// coordinates are dX, dY, dZ
	for (int i = 0; i < iEdges; i++){
		
		Node nodeCurrent = mesh.nodes[mesh.faces[iFace][i]];
		
		double dLonRad = 0.0;
		double dLatRad = 0.0;
		
		//Convert to lat/lon coordinates
		
		XYZtoRLL_Rad(nodeCurrent.x,nodeCurrent.y,nodeCurrent.z,dLonRad,dLatRad);
		
		//Project on tangent plane at sample point
		
		double dGX = 0.0;
		double dGY = 0.0;
		
		GnomonicProjection(dLonRad0,dLatRad0,dLonRad,dLatRad,dGX,dGY);
		
		Node nodeI(dGX,dGY,0.0);
		
		nodesPlane.push_back(nodeI);
		
		//add contributions to planar face centroid
		dCenterX += dGX;
		dCenterY += dGY;
		
	}
	
	//Compute coordinates of planar face centroid and turn it into a Node
	
	dCenterX /= iEdges;
	dCenterY /= iEdges;
		
	Node nodeCenter(dCenterX,dCenterY,0);
	
	//loop over all edges
	for (int i = 0; i < iEdges; i++){
		
		Node nodeI = nodesPlane[i];
		
		Node nodeIPlusOne = nodesPlane[(i+1)%iEdges];
		
		Node nodeEdge(nodeIPlusOne.x - nodeI.x,
					  nodeIPlusOne.y - nodeI.y,
					  0.0);
		
		Node nodeEdgeNormal(-nodeEdge.y, nodeEdge.x, 0.0);
		
		
		Node nodeCenterMinusI(nodeCenter.x - nodeI.x,
							  nodeCenter.y - nodeI.y,
							  0.0);
		
		//This is the projected sampled point (whose coordinates are zero in the gnomonic plane)
		//minus nodeI
						  
		Node nodeQ(-nodeI.x,-nodeI.y,0.0);
					
		//If the signs of the dot products are different, than the sample point is outside the polygon		  
		
		if((DotProduct(nodeCenterMinusI,nodeEdgeNormal) > 0 && DotProduct(nodeQ,nodeEdgeNormal) < 0) ||
			(DotProduct(nodeCenterMinusI,nodeEdgeNormal) < 0 && DotProduct(nodeQ,nodeEdgeNormal) > 0)){
				
				return false;
				
		}
		
	}
	
	return true;
	
}

///////////////////////////////////////////////////////////////////////////////

<<<<<<< HEAD
bool fFaceContainsPoint(
=======
bool DoesFaceContainPoint(
>>>>>>> da0fd976
	const NodeVector & nodesP,
	double dX,
	double dY,
	double dZ

){
	
	//Convert sample point to lat/lon coordinates
	
	double dLonRad0 = 0.0;
	double dLatRad0 = 0.0;
	
	XYZtoRLL_Rad(dX,dY,dZ,dLonRad0,dLatRad0);
	
	int iEdges = nodesP.size();
	
	NodeVector nodesPlane;
	
	double dCenterX = 0;
	double dCenterY = 0;
	
	// Project face nodes onto plane tangent to the sphere at the sample point whose 
	// coordinates are dX, dY, dZ
	for (int i = 0; i < iEdges; i++){
		
		Node nodeCurrent = nodesP[i];
		
		double dLonRad = 0.0;
		double dLatRad = 0.0;
		
		//Convert to lat/lon coordinates
		
		XYZtoRLL_Rad(nodeCurrent.x,nodeCurrent.y,nodeCurrent.z,dLonRad,dLatRad);
		
		//Project on tangent plane at sample point
		
		double dGX = 0.0;
		double dGY = 0.0;
		
		GnomonicProjection(dLonRad0,dLatRad0,dLonRad,dLatRad,dGX,dGY);
		
		Node nodeI(dGX,dGY,0.0);
		
		nodesPlane.push_back(nodeI);
		
		//add contributions to planar face centroid
		dCenterX += dGX;
		dCenterY += dGY;
		
	}
	
	//Compute coordinates of planar face centroid and turn it into a Node
	
	dCenterX /= iEdges;
	dCenterY /= iEdges;
		
	Node nodeCenter(dCenterX,dCenterY,0);
	
	//loop over all edges
	for (int i = 0; i < iEdges; i++){
		
		Node nodeI = nodesPlane[i];
		
		Node nodeIPlusOne = nodesPlane[(i+1)%iEdges];
		
		Node nodeEdge(nodeIPlusOne.x - nodeI.x,
					  nodeIPlusOne.y - nodeI.y,
					  0.0);
		
		Node nodeEdgeNormal(-nodeEdge.y, nodeEdge.x, 0.0);
		
		
		Node nodeCenterMinusI(nodeCenter.x - nodeI.x,
							  nodeCenter.y - nodeI.y,
							  0.0);
		
		//This is the projected sampled point (whose coordinates are zero in the gnomonic plane)
		//minus nodeI
						  
		Node nodeQ(-nodeI.x,-nodeI.y,0.0);
					
		//If the signs of the dot products are different, than the sample point is outside the polygon		  
		
<<<<<<< HEAD
		if((DotProduct(nodeCenterMinusI,nodeEdgeNormal) > 0 && DotProduct(nodeQ,nodeEdgeNormal) < 0) ||
			(DotProduct(nodeCenterMinusI,nodeEdgeNormal) < 0 && DotProduct(nodeQ,nodeEdgeNormal) > 0)){
=======
		if((DotProduct(nodeCenterMinusI,nodeEdgeNormal) > 0.0 && DotProduct(nodeQ,nodeEdgeNormal) < 0.0) ||
			(DotProduct(nodeCenterMinusI,nodeEdgeNormal) < 0.0 && DotProduct(nodeQ,nodeEdgeNormal) > 0.0)){
>>>>>>> da0fd976
				
				return false;
				
		}
		
	}
	
	return true;
	
}

///////////////////////////////////////////////////////////////////////////////

void BarycentricCoordinates(
	const Mesh & mesh,
	int iFace,
	double dX,
	double dY,
	double & dA,
	double & dB
){
	
	Face face = mesh.faces[iFace];
	
	// The input face has to be a triangle
	if(face.edges.size() != 3){
		_EXCEPTIONT("The input face must be a triangle");
	}
	
	Node nodeV1 = mesh.nodes[face[0]];
	Node nodeV2 = mesh.nodes[face[1]];
	Node nodeV3 = mesh.nodes[face[2]];
	
	double dX1 = nodeV1.x;
	double dY1 = nodeV1.y;
	
	double dX2 = nodeV2.x;
	double dY2 = nodeV2.y;
	
	double dX3 = nodeV3.x;
	double dY3 = nodeV3.y;
	
<<<<<<< HEAD
	dA = ((dY2 - dY3)*(dX - dX3) + (dX3 - dX2)*(dY - dY3))/
		 ((dY2 - dY3)*(dX1 - dX3) + (dX3 - dX2)*(dY1 - dY3));
		 
	dB = ((dY3 - dY1)*(dX - dX3) + (dX1 - dX3)*(dY - dY3))/
		 ((dY2 - dY3)*(dX1 - dX3) + (dX3 - dX2)*(dY1 - dY3));
		
}

///////////////////////////////////////////////////////////////////////////////

bool fTriangleContainsPoint(
=======
	double dDenom = (dY2 - dY3)*(dX1 - dX3) + (dX3 - dX2)*(dY1 - dY3);
	
	if( abs(dDenom) < ReferenceTolerance ){
		
		_EXCEPTIONT("Points are close to colinear");
		
	}
	
	dA = ((dY2 - dY3)*(dX - dX3) + (dX3 - dX2)*(dY - dY3))/dDenom;
		 
	dB = ((dY3 - dY1)*(dX - dX3) + (dX1 - dX3)*(dY - dY3))/dDenom;
		
}

///////////////////////////////////////////////////////////////////////////////

bool DoesTriangleContainPoint(
>>>>>>> da0fd976
	const Mesh & mesh,
	int iFace,
	double dX,
	double dY
){
	
	double dA;
	double dB;
	
	BarycentricCoordinates(mesh,iFace,dX,dY,dA,dB);
		
<<<<<<< HEAD
	if ((0 <= dA) && (0 <= dB) && (dA + dB <= 1+1e-15)){
=======
	if ((0.0 <= dA) && (0.0 <= dB) && (dA + dB <= 1+ReferenceTolerance)){
>>>>>>> da0fd976
		return true;
	}
	else{
		return false;
	}
	
}

///////////////////////////////////////////////////////////////////////////////

void GetAdjacentFaceVectorByNode(
	const Mesh & mesh,
	int iFaceInitial,
	int nRequiredFaceSetSize,
	AdjacentFaceVector & vecFaces
) {
	// Ensure the ReverseNodeArray has been constructed
	if (mesh.revnodearray.size() == 0) {
		_EXCEPTIONT("ReverseNodeArray is required");
	}

	// Insert the initial Face
	vecFaces.push_back(FaceDistancePair(iFaceInitial,1));

	// Initial Face
	const Face & faceInitial = mesh.faces[iFaceInitial];

	// Set of nodes at the "perimeter" of faceInitial
	std::set<int> setPerimeterNodes;

	for (int j = 0; j < faceInitial.edges.size(); j++) {
		setPerimeterNodes.insert(faceInitial[j]);
	}

	// Set of Faces already added to vecFaces
	std::set<int> setFaces;
	setFaces.insert(iFaceInitial);

	// Generate the set of faces
	int iDistance = 1;
	for (;;) {
		if (vecFaces.size() >= nRequiredFaceSetSize) {
			break;
		}

		// Increment distance metric
		iDistance++;

		// Store old perimeter nodes
		std::set<int> setPerimeterNodesOld = setPerimeterNodes;

		setPerimeterNodes.clear();

		// Loop through all perimeter nodes and add corresponding Faces
		std::set<int>::const_iterator iterNode = setPerimeterNodesOld.begin();

		for (; iterNode != setPerimeterNodesOld.end(); iterNode++) {
			const std::set<int> & setAdjFaces =
				mesh.revnodearray[*iterNode];

			std::set<int>::const_iterator iterFace = setAdjFaces.begin();
			for (; iterFace != setAdjFaces.end(); iterFace++) {

				// Verify this Face has not already been added
				if (setFaces.find(*iterFace) != setFaces.end()) {
					continue;
				}

				// Add this Face to vecFaces and setFaces
				vecFaces.push_back(FaceDistancePair(*iterFace, iDistance));
				setFaces.insert(*iterFace);

				// Add new nodes to perimeter node set
				const Face & faceAdj = mesh.faces[*iterFace];

				for (int j = 0; j < faceAdj.edges.size(); j++) {
					if (setPerimeterNodesOld.find(faceAdj[j]) ==
						setPerimeterNodesOld.end()
					) {
						setPerimeterNodes.insert(faceAdj[j]);
					}
				}
			}
		}
	}
}

///////////////////////////////////////////////////////////////////////////////

void MatVectorMult(const DataArray2D<double> & dMat,
				   DataArray1D<double> & dRHS,
				   DataArray1D<double> & dOutput)
{

		dOutput(0) = (dMat(0,0))*dRHS(0) + (dMat(0,1))*dRHS(1) + (dMat(0,2))*dRHS(2);
		dOutput(1) = (dMat(1,0))*dRHS(0) + (dMat(1,1))*dRHS(1) + (dMat(1,2))*dRHS(2);
		dOutput(2) = (dMat(2,0))*dRHS(0) + (dMat(2,1))*dRHS(1) + (dMat(2,2))*dRHS(2);
	
}

///////////////////////////////////////////////////////////////////////////////

void TriangleLineIntersection(
	Node & nodeQ,
	NodeVector & nodesP,
	DataArray1D<double> & dCoeffs,
	double & dCond
) {
	
<<<<<<< HEAD
=======
	_ASSERT(dCoeffs.GetRows() == 3);
	
>>>>>>> da0fd976
	//Setup up columns of 3x3 matrix
	DataArray2D<double> dInterpMat(3,3);
	
	dInterpMat(0,0) = nodeQ.x;
	dInterpMat(1,0) = nodeQ.y;
	dInterpMat(2,0) = nodeQ.z;
	
	dInterpMat(0,1) = nodesP[1].x - nodesP[0].x;						  
<<<<<<< HEAD
	
	dInterpMat(1,1) = nodesP[1].y - nodesP[0].y;
	
	dInterpMat(2,1) = nodesP[1].z - nodesP[0].z;
	
	dInterpMat(0,2) = nodesP[2].x - nodesP[0].x;						  
	
	dInterpMat(1,2) = nodesP[2].y - nodesP[0].y;
	
=======
	dInterpMat(1,1) = nodesP[1].y - nodesP[0].y;
	dInterpMat(2,1) = nodesP[1].z - nodesP[0].z;
	dInterpMat(0,2) = nodesP[2].x - nodesP[0].x;						  
	dInterpMat(1,2) = nodesP[2].y - nodesP[0].y;
>>>>>>> da0fd976
	dInterpMat(2,2) = nodesP[2].z - nodesP[0].z;	
					  			
	int m = 3;
	int n = 3;
	int lda = 3;
	int info;
	
	DataArray1D<int> iPIV;
	iPIV.Allocate(3);
	
	DataArray1D<double> dWork;
	dWork.Allocate(3);
	
	int lWork = 3;
	
	//Column sums for A and A inverse
	DataArray1D<double> dColSumA(3);
	
	for (int j = 0; j < 3; j++) {
		
		for (int k = 0; k < 3; k++) {
			
			dColSumA[j] += fabs(dInterpMat(j,k));
			
		}
		
	}
	
	DataArray1D<double> dColSumAInv(3);
	
	dgetrf_(&m, &n, &(dInterpMat(0,0)),
			&lda, &(iPIV[0]), &info);

		
	dgetri_(&n, &(dInterpMat(0,0)),
			&lda, &(iPIV[0]), &(dWork[0]), &lWork, &info);
			

	//A inverse column sums
	for (int j = 0; j < 3; j++) {
	
		for (int k = 0; k < 3; k++) {
		
			dColSumAInv[j] += fabs(dInterpMat(j,k));
		
		}
	
	}
	
	
	//max column sums of A and A inverse
	double dMaxColSumA = dColSumA[0];
	
	double dMaxColSumAInv = dColSumAInv[0];
	
	for (int k = 1; k < 3; k++) {
		
		if (dColSumA[k] > dMaxColSumA) {
			dMaxColSumA = dColSumA[k];
		}
		if (dColSumAInv[k] > dMaxColSumAInv) {
			dMaxColSumAInv = dColSumAInv[k];
		}
	}		
	
	dCond = dMaxColSumAInv * dMaxColSumA;
		
	if (info < 0) {
		_EXCEPTION1("dgetrf_ reports matrix had an illegal value (%i)", info);
	}
	if (info > 0) {
		Announce("WARNING: Singular matrix detected in fit (likely colinear elements)");
	}
	
	//Set right hand side of linear system
	
	DataArray1D<double> dRHS(3);
	
	dRHS(0) = nodeQ.x - nodesP[0].x;
	dRHS(1) = nodeQ.y - nodesP[0].y;
	dRHS(2) = nodeQ.z - nodesP[0].z;
	
	//Solve linear system with matrix multiply
	
	MatVectorMult(dInterpMat, dRHS, dCoeffs);
	
	
}

///////////////////////////////////////////////////////////////////////////////

void NewtonQuadrilateral(
	Node & nodeQ,
	NodeVector & nodesP,
	DataArray1D<double> & dCoeffs,
	bool & fConverged
) {
	
<<<<<<< HEAD
=======
	_ASSERT(dCoeffs.GetRows() == 3);
	
>>>>>>> da0fd976
	int iMaxIterations = 100;
	
	//This algorithm is essentially the one that is used in ESMF
	
	// Four corners of quadrilateral
	Node nodeQ0 = nodesP[0];
	Node nodeQ1 = nodesP[1];
	Node nodeQ2 = nodesP[2];
	Node nodeQ3 = nodesP[3];
	
	// Jacobian
	DataArray2D<double> dJacobian(3,3);
	
	DataArray1D<double> A(3), B(3), C(3), D(3), E(3), F(3);
	
	A[0] = nodeQ0.x - nodeQ1.x + nodeQ2.x - nodeQ3.x;
	A[1] = nodeQ0.y - nodeQ1.y + nodeQ2.y - nodeQ3.y;
	A[2] = nodeQ0.z - nodeQ1.z + nodeQ2.z - nodeQ3.z;
	
	B[0] = nodeQ1.x - nodeQ0.x;
	B[1] = nodeQ1.y - nodeQ0.y;
	B[2] = nodeQ1.z - nodeQ0.z;

	C[0] = nodeQ3.x-nodeQ0.x;
	C[1] = nodeQ3.y-nodeQ0.y;
	C[2] = nodeQ3.z-nodeQ0.z;
	
	D[0] = nodeQ.x;
	D[1] = nodeQ.y;
	D[2] = nodeQ.z;
	
	E[0] = nodeQ0.x - nodeQ.x;
	E[1] = nodeQ0.y - nodeQ.y;
	E[2] = nodeQ0.z - nodeQ.z;
	
	for (int i = 0; i < iMaxIterations; i++){
		
		double dA = dCoeffs[0];
		double dB = dCoeffs[1];
		double dC = dCoeffs[2];
		
		// Calculate Value of function at X
		F[0] = dA*dB*A[0] + dA*B[0] + dB*C[0] + dC*D[0] + E[0];
		F[1] = dA*dB*A[1] + dA*B[1] + dB*C[1] + dC*D[1] + E[1];
		F[2] = dA*dB*A[2] + dA*B[2] + dB*C[2] + dC*D[2] + E[2];
		
	    // If we're close enough to 0.0 then exit
		if (F[0]*F[0]+F[1]*F[1]+F[2]*F[2] < 1.0E-15) {
			
			fConverged = true;
			break;
			
		}

		// Construct Jacobian
		dJacobian(0,0) = A[0]*dB + B[0];
		dJacobian(1,0) = A[1]*dB + B[1];
		dJacobian(2,0) = A[2]*dB + B[2];
		
		dJacobian(0,1) = A[0]*dA + C[0];
		dJacobian(1,1) = A[1]*dA + C[1];
		dJacobian(2,1) = A[2]*dA + C[2];

		dJacobian(0,2) = D[0];
		dJacobian(1,2) = D[1];
		dJacobian(2,2) = D[2];
		
		//Invert jacobian
		int m = 3;
		int n = 3;
		int lda = 3;
		int info;
		
		DataArray1D<int> iPIV;
		iPIV.Allocate(3);
		
		DataArray1D<double> dWork;
		dWork.Allocate(3);
		
		int lWork = 3;
		
		//LU decomposition
		dgetrf_(&m, &n, &(dJacobian(0,0)),
				&lda, &(iPIV[0]), &info);
	
		//Invert LU decomposition
		dgetri_(&n, &(dJacobian(0,0)),
				&lda, &(iPIV[0]), &(dWork[0]), &lWork, &info);
			
		if (info != 0) {
			_EXCEPTIONT("Mass matrix inversion error");
		}
		
		DataArray1D<double> dDeltaX(3);
		
		//Multiply solution vector by inverse jacobian
		MatVectorMult(dJacobian, F, dDeltaX);
		
		//Update solution
		dCoeffs[0] = dCoeffs[0] - dDeltaX[0];
		dCoeffs[1] = dCoeffs[1] - dDeltaX[1];
		dCoeffs[2] = dCoeffs[2] - dDeltaX[2];
		
		
	}
	
	
}

///////////////////////////////////////////////////////////////////////////////

void BuildIntegrationArray(
	const Mesh & meshInput,
	const Mesh & meshOverlap,
	const TriangularQuadratureRule & triquadrule,
	int ixFirstFace,
	int ixOverlapBegin,
	int ixOverlapEnd,
	int nOrder,
	DataArray2D<double> & dIntArray
) {
	// Number of coefficients needed at this order
#ifdef RECTANGULAR_TRUNCATION
	int nCoefficients = nOrder * nOrder;
#endif
#ifdef TRIANGULAR_TRUNCATION
	int nCoefficients = nOrder * (nOrder + 1) / 2;
#endif

	// Triangular quadrature rule
	const DataArray2D<double> & dG = triquadrule.GetG();
	const DataArray1D<double> & dW = triquadrule.GetW();

	// This Face
	const Face & faceFirst = meshInput.faces[ixFirstFace];

	// Coordinate axes
	Node nodeRef = GetFaceCentroid(faceFirst, meshInput.nodes);

#if defined(USE_STEREOGRAPHIC_FITS)
	Node nodeA1, nodeA2;
	Node nodeC = nodeRef;
	GetTangentBasis(nodeRef, nodeA1, nodeA2);
#else
	Node nodeA1 = meshInput.nodes[faceFirst[1]] - nodeRef;
	Node nodeA2 = meshInput.nodes[faceFirst[2]] - nodeRef;
	Node nodeC = CrossProduct(nodeA1, nodeA2);
#endif

	// Fit matrix
	DataArray2D<double> dFit(3,3);

	dFit(0,0) = nodeA1.x; dFit(0,1) = nodeA1.y; dFit(0,2) = nodeA1.z;
	dFit(1,0) = nodeA2.x; dFit(1,1) = nodeA2.y; dFit(1,2) = nodeA2.z;
	dFit(2,0) = nodeC.x;  dFit(2,1) = nodeC.y;  dFit(2,2) = nodeC.z;

	DataArray2D<double> dFitTemp;

	// Number of overlapping faces and triangles
	int nOverlapFaces = ixOverlapEnd - ixOverlapBegin;

	// Build integration array
	dIntArray.Allocate(nCoefficients, nOverlapFaces);

	// Loop through all overlap Faces
	for (int i = 0; i < nOverlapFaces; i++) {
		const Face &faceOverlap = meshOverlap.faces[ixOverlapBegin + i];

		const NodeVector &nodesOverlap = meshOverlap.nodes;

		int nbEdges = faceOverlap.edges.size();
		int nOverlapTriangles = 1;
		Node nodeCenter; // not used if nbEdges == 3
		if (nbEdges > 3) { // decompose from center in this case
			nOverlapTriangles = nbEdges;
			for (int k = 0; k < nbEdges; k++) {
				const Node & currNode = nodesOverlap[faceOverlap[k]];
				nodeCenter = nodeCenter + currNode;
			}
			nodeCenter = nodeCenter / nbEdges;
			double dMagni = sqrt(
					nodeCenter.x * nodeCenter.x + nodeCenter.y * nodeCenter.y
							+ nodeCenter.z * nodeCenter.z);
			nodeCenter = nodeCenter / dMagni; // project back on sphere of radius 1
		}

		Node node0, node1, node2;
		double dTriArea;

		// Loop over all sub-triangles of this Overlap Face
		for (int j = 0; j < nOverlapTriangles; j++) {

			if (nbEdges == 3) {
				node0 = nodesOverlap[faceOverlap[0]];
				node1 = nodesOverlap[faceOverlap[1]];
				node2 = nodesOverlap[faceOverlap[2]];
			}
			else { // decompose polygon in triangles around the center
				node0 = nodeCenter;
				node1 = nodesOverlap[faceOverlap[j]];
				int j1 = (j + 1) % nbEdges;
				node2 = nodesOverlap[faceOverlap[j1]];
			}
			dTriArea = CalculateTriangleAreaQuadratureMethod(node0, node1,
					node2);

			for (int k = 0; k < triquadrule.GetPoints(); k++) {

				// Get the nodal location of this point
				double dX[3];

				dX[0] = dG(k,0) * node0.x + dG(k,1) * node1.x + dG(k,2) * node2.x;
				dX[1] = dG(k,0) * node0.y + dG(k,1) * node1.y + dG(k,2) * node2.y;
				dX[2] = dG(k,0) * node0.z + dG(k,1) * node1.z + dG(k,2) * node2.z;

				double dMag =
					sqrt(dX[0] * dX[0] + dX[1] * dX[1] + dX[2] * dX[2]);

				dX[0] /= dMag;
				dX[1] /= dMag;
				dX[2] /= dMag;

				dX[0] -= nodeRef.x;
				dX[1] -= nodeRef.y;
				dX[2] -= nodeRef.z;

				// Find the coefficients for this point
				int n = 3;
				int nrhs = 1;
				int lda = 3;
				int ipiv[3];
				int ldb = 3;
				int info;

				dFitTemp = dFit;
				dgesv_(
					&n, &nrhs, &(dFitTemp(0,0)), &lda, ipiv, dX, &ldb, &info);

				// Sample this point
				int ixp = 0;

#ifdef RECTANGULAR_TRUNCATION
				for (int p = 0; p < nOrder; p++) {
				for (int q = 0; q < nOrder; q++) {
#endif
#ifdef TRIANGULAR_TRUNCATION 
				for (int p = 0; p < nOrder; p++) {
				for (int q = 0; q < nOrder - p; q++) {
#endif
					dIntArray(ixp,i) +=
						  IPow(dX[0], p)
						* IPow(dX[1], q)
						* dW[k]
						* dTriArea;

					ixp++;
				}
				}
			}
		}
	}
}

///////////////////////////////////////////////////////////////////////////////

void BuildFitArray(
	const Mesh & mesh,
	const TriangularQuadratureRule & triquadrule,
	int ixFirst,
	const AdjacentFaceVector & vecAdjFaces,
	int nOrder,
	int nFitWeightsExponent,
	const DataArray1D<double> & dConstraint,
	DataArray2D<double> & dFitArray,
	DataArray1D<double> & dFitWeights
) {

	// Reference to active Face
	const Face & faceFirst = mesh.faces[ixFirst];

	// Number of coefficients needed at this order
#ifdef RECTANGULAR_TRUNCATION
	int nCoefficients = nOrder * nOrder;
#endif
#ifdef TRIANGULAR_TRUNCATION 
	int nCoefficients = nOrder * (nOrder + 1) / 2;
#endif

	// Number of adjacent Faces
	int nAdjFaces = vecAdjFaces.size();

	// Initialize arrays,
	dFitArray.Allocate(nCoefficients, nAdjFaces);
	dFitWeights.Allocate(nAdjFaces);

	// Triangular quadrature rule
	const DataArray2D<double> & dG = triquadrule.GetG();
	const DataArray1D<double> & dW = triquadrule.GetW();

	// Coordinate axes
	Node nodeRef = GetFaceCentroid(faceFirst, mesh.nodes);

#if defined(USE_STEREOGRAPHIC_FITS)
	Node nodeA1, nodeA2;
	Node nodeC = nodeRef;
	GetTangentBasis(nodeRef, nodeA1, nodeA2);
#else
	Node nodeA1 = mesh.nodes[faceFirst[1]] - nodeRef;
	Node nodeA2 = mesh.nodes[faceFirst[2]] - nodeRef;
	Node nodeC = CrossProduct(nodeA1, nodeA2);
#endif

	// Fit matrix
	DataArray2D<double> dFit(3,3);

	dFit(0,0) = nodeA1.x; dFit(0,1) = nodeA1.y; dFit(0,2) = nodeA1.z;
	dFit(1,0) = nodeA2.x; dFit(1,1) = nodeA2.y; dFit(1,2) = nodeA2.z;
	dFit(2,0) = nodeC.x;  dFit(2,1) = nodeC.y;  dFit(2,2) = nodeC.z;

	// Loop through all adjacent Faces
	for (int iAdjFace = 0; iAdjFace < vecAdjFaces.size(); iAdjFace++) {

		const FaceDistancePair & fdp = vecAdjFaces[iAdjFace];

		const Face & faceAdj = mesh.faces[fdp.first];

		// Adjacent face area
		double dAdjFaceArea = mesh.vecFaceArea[fdp.first];

		// Loop through all sub-triangles
		for (int j = 0; j < faceAdj.edges.size()-2; j++) {

			const Node & node0 = mesh.nodes[faceAdj[0]];
			const Node & node1 = mesh.nodes[faceAdj[j+1]];
			const Node & node2 = mesh.nodes[faceAdj[j+2]];

			// Calculate sub-triangular area
			Face faceTri(3);
			faceTri.SetNode(0, faceAdj[0]);
			faceTri.SetNode(1, faceAdj[j+1]);
			faceTri.SetNode(2, faceAdj[j+2]);

			double dTriArea = CalculateFaceArea(faceTri, mesh.nodes);

			// Loop through all triangular quadrature nodes
			for (int k = 0; k < triquadrule.GetPoints(); k++) {

				// Get the nodal location of this point
				double dX[3];

				dX[0] = dG(k,0) * node0.x + dG(k,1) * node1.x + dG(k,2) * node2.x;
				dX[1] = dG(k,0) * node0.y + dG(k,1) * node1.y + dG(k,2) * node2.y;
				dX[2] = dG(k,0) * node0.z + dG(k,1) * node1.z + dG(k,2) * node2.z;

				double dMag =
					sqrt(dX[0] * dX[0] + dX[1] * dX[1] + dX[2] * dX[2]);

				dX[0] /= dMag;
				dX[1] /= dMag;
				dX[2] /= dMag;

				dX[0] -= nodeRef.x;
				dX[1] -= nodeRef.y;
				dX[2] -= nodeRef.z;

				// Find the coefficients for this point
				int n = 3;
				int nrhs = 1;
				int lda = 3;
				int ipiv[9];
				int ldb = 3;
				int info;

//#pragma message "Pre-triangularize this matrix for efficiency"
				DataArray2D<double> dFitTemp;
				dFitTemp = dFit;
				dgesv_(
					&n, &nrhs, &(dFitTemp(0,0)), &lda, ipiv, dX, &ldb, &info);

				if (info != 0) {
					_EXCEPTIONT("Solve failure in dgesv");
				}

				// Loop through all coefficients
				int ixp = 0;

#ifdef RECTANGULAR_TRUNCATION
				for (int p = 0; p < nOrder; p++) {
				for (int q = 0; q < nOrder; q++) {
#endif
#ifdef TRIANGULAR_TRUNCATION 
				for (int p = 0; p < nOrder; p++) {
				for (int q = 0; q < nOrder - p; q++) {
#endif
					dFitArray(ixp,iAdjFace) +=
						  IPow(dX[0], p)
						* IPow(dX[1], q)
						* dW[k]
						* dTriArea
						/ dAdjFaceArea;

					ixp++;
				}
				}
			}
		}

		// Integrate locally using the constraint
		if ((dConstraint.GetRows() != 0) && (iAdjFace == 0)) {
			for (int p = 0; p < nCoefficients; p++) {
				dFitArray(p,0) = dConstraint[p];
			}
		}

		// Reweight the fit array
		dFitWeights[iAdjFace] =
			pow(static_cast<double>(fdp.second),
			    - static_cast<double>(nFitWeightsExponent));

		for (int j = 0; j < dFitArray.GetRows(); j++) {
			dFitArray(j,iAdjFace) *= dFitWeights[iAdjFace];
		}
	}
}

///////////////////////////////////////////////////////////////////////////////

bool InvertFitArray_Corrected(
	const DataArray1D<double> & dConstraint,
	DataArray2D<double> & dFitArray,
	DataArray1D<double> & dFitWeights,
	DataArray2D<double> & dFitArrayPlus
) {
	// Dimensions of the fit operator
	int nCoefficients = dFitArray.GetRows();
	int nAdjFaces = dFitArray.GetColumns();

	// Check parameters
	if (dConstraint.GetRows() != 0) {
	if (dConstraint.GetRows() != nCoefficients) {
		_EXCEPTIONT("Dimension mismatch between dConstraint and dFitWeights");
	}
	}

	if (dFitWeights.GetRows() != nAdjFaces) {
		_EXCEPTIONT("Dimension mismatch between dFitArray and dFitWeights");
	}

	// Allocate inverse
	dFitArrayPlus.Allocate(nAdjFaces, nCoefficients);

/*
	// Invert the fit array using Moore-Penrose pseudoinverse
	int m = nCoefficients;
	int n = nAdjFaces;
	int lda = nCoefficients;
	int ldb = nAdjFaces;
	int nrhs = nCoefficients;
	double rcond = 0.0;
	int rank = 0;
	int lwork = -1;
	int info = 0;

	DataArray1D<double> dS(nAdjFaces);

	DataArray1D<double> dWork(1);

	DataArray2D<double> dA(nAdjFaces, nCoefficients);
	for (int i = 0; i < nAdjFaces; i++) {
	for (int j = 0; j < nCoefficients; j++) {
		dA(i,j) = dFitArray(j,i);
	}
	}

	DataArray2D<double> dB(nCoefficients, nAdjFaces);
	for (int i = 0; i < nCoefficients; i++) {
		dB(i,i) = 1.0;
	}

	dgelss_(
		&m,
		&n,
		&nrhs,
		&(dA(0,0)),
		&lda,
		&(dB(0,0)),
		&ldb,
		&(dS[0]),
		&rcond,
		&rank,
		&(dWork[0]),
		&lwork,
		&info);

	if (info != 0) {
		_EXCEPTION();
	}

	lwork = static_cast<int>(dWork[0]);
	dWork.Initialize(lwork);

	dgelss_(
		&m,
		&n,
		&nrhs,
		&(dA(0,0)),
		&lda,
		&(dB(0,0)),
		&ldb,
		&(dS[0]),
		&rcond,
		&rank,
		&(dWork[0]),
		&lwork,
		&info);

	if (info != 0) {
		_EXCEPTION();
	}

	for (int i = 0; i < nAdjFaces; i++) {
	for (int j = 0; j < nCoefficients; j++) {
		dFitArrayPlus(i,j) = dB(j,i);
	}
	}
*/

	// Used for calculation of the 1-norm condition number using max column sums
	DataArray1D<double> dColSumA(nCoefficients);
	DataArray1D<double> dColSumAT(nCoefficients);

	// Compute Moore-Penrose pseudoinverse via inv(A^T*A)*A^T
	DataArray2D<double> dFit2(nCoefficients, nCoefficients);

	for (int j = 0; j < nCoefficients; j++) {
	for (int k = 0; k < nCoefficients; k++) {
	for (int l = 0; l < nAdjFaces; l++) {
		dFit2(j,k) += dFitArray(j,l) * dFitArray(k,l);
	}
	}
	}

	// Column sums of dFit2
	for (int j = 0; j < nCoefficients; j++) {
	for (int k = 0; k < nCoefficients; k++) {
		dColSumA[j] += fabs(dFit2(j,k));
	}
	}

	// Calculate pseudoinverse of FitArray
	int m = nCoefficients;
	int n = nCoefficients;
	int lda = nCoefficients;
	int info;

	DataArray1D<int> iPIV(nCoefficients);

	DataArray1D<double> dWork(nCoefficients);

	int lWork = nCoefficients;

	// Compute LU factorization
	dgetrf_(&m, &n, &(dFit2(0,0)), &lda, &(iPIV[0]), &info);
	if (info < 0) {
		_EXCEPTION1("dgetrf_ reports matrix had an illegal value (%i)", info);
	}
	if (info > 0) {
		Announce("WARNING: Singular matrix detected in fit (likely colinear elements)");
		return false;
	}

	// Matrix inverse using LU factorization
	dgetri_(&n, &(dFit2(0,0)), &lda, &(iPIV[0]), &(dWork[0]), &lWork, &info);
	if (info < 0) {
		_EXCEPTION1("dgetri_ reports matrix had an illegal value (%i)", info);
	}
	if (info > 0) {
		Announce("WARNING: Singular matrix detected in fit (likely colinear elements)");
		return false;
	}

	// Column sums of dFit2
	for (int j = 0; j < nCoefficients; j++) {
	for (int k = 0; k < nCoefficients; k++) {
		dColSumAT[j] += fabs(dFit2(j,k));
	}
	}

	// Warning if condition number estimate is too high
	double dMaxColSumA = dColSumA[0];
	double dMaxColSumAT = dColSumAT[0];
	for (int k = 1; k < nCoefficients; k++) {
		if (dColSumA[k] > dMaxColSumA) {
			dMaxColSumA = dColSumA[k];
		}
		if (dColSumAT[k] > dMaxColSumAT) {
			dMaxColSumAT = dColSumAT[k];
		}
	}
	if (dMaxColSumA * dMaxColSumAT > FVConditionNumberThreshold) {
		Announce("WARNING: Poor conditioning in fit matrix (%1.15e); dropping to 1st order",
			dMaxColSumA * dMaxColSumAT);
		return false;
	}

	// Calculate pseudoinverse
	for (int j = 0; j < nAdjFaces; j++) {
	for (int k = 0; k < nCoefficients; k++) {
	for (int l = 0; l < nCoefficients; l++) {
		dFitArrayPlus(j,k) += dFitArray(l,j) * dFit2(l,k);
	}
	}
	}

	for (int j = 0; j < nAdjFaces; j++) {
	for (int k = 0; k < nCoefficients; k++) {
		dFitArrayPlus(j,k) *= dFitWeights[j];
	}
	}

	// Apply correction to constant mode
	if (dConstraint.GetRows() != 0) {
		for (int i = 0; i < nAdjFaces; i++) {
			double dSum = 0.0;
			for (int p = 1; p < nCoefficients; p++) {
				dSum += dConstraint[p] * dFitArrayPlus(i,p);
			}
			if (i == 0) {
				dFitArrayPlus(i,0) = 1.0 - dSum;
			} else {
				dFitArrayPlus(i,0) = - dSum;
			}
		}
	}

/*
	// Apply correction to highest degree mode
	for (int i = 0; i < nAdjFaces; i++) {
		double dSum = 0.0;
		for (int p = 0; p < nCoefficients-1; p++) {
			dSum += dConstraint[p] * dFitArrayPlus(i,p);
		}
		if (i == 0) {
			dFitArrayPlus(i,nCoefficients-1) =
				(1.0 - dSum) / dConstraint[nCoefficients-1];
		} else {
			dFitArrayPlus(i,nCoefficients-1) =
				- dSum / dConstraint[nCoefficients-1];
		}
	}
*/

	return true;

}

///////////////////////////////////////////////////////////////////////////////

void InvertFitArray_LeastSquares(
	const DataArray1D<double> & dConstraint,
	DataArray2D<double> & dFitArray,
	DataArray1D<double> & dFitWeights,
	DataArray2D<double> & dFitArrayPlus
) {
	// Dimensions of the fit operator
	int nCoefficients = dFitArray.GetRows();
	int nAdjFaces = dFitArray.GetColumns();

	// Check parameters
	if (dConstraint.GetRows() != nCoefficients) {
		_EXCEPTIONT("Dimension mismatch between dConstraint and dFitWeights");
	}
	if (dFitWeights.GetRows() != nAdjFaces) {
		_EXCEPTIONT("Dimension mismatch between dFitArray and dFitWeights");
	}

	// Allocate inverse
	dFitArrayPlus.Allocate(nAdjFaces, nCoefficients);

	// Special case: First order
	if (nCoefficients == 1) {
		dFitArrayPlus(0,0) = 1.0;
		return;
	}

	// Compute QR factorization of the constraint
	DataArray2D<double> dQ(nCoefficients, nCoefficients);

	double dR;

	{
		int m = nCoefficients;
		int n = 1;
		int lda = m;

		double tau;

		DataArray1D<double> dWork(nCoefficients);
		int lwork = nCoefficients;

		int info;

		memcpy(&(dQ(0,0)), &(dConstraint[0]), nCoefficients * sizeof(double));

		dgeqrf_(&m, &n, &(dQ(0,0)), &lda, &tau, &(dWork[0]), &lwork, &info);
		if (info != 0) {
			_EXCEPTION1("Error in dgeqrf: %i", info);
		}

		dR = dQ(0,0);

		int k = 1;
		n = nCoefficients;
		dorgqr_(&m, &n, &k, &(dQ(0,0)), &lda, &tau, &(dWork[0]), &lwork, &info);
		if (info != 0) {
			_EXCEPTION1("Error in dorgqr: %i", info);
		}
	}

	// Calculate G = F * Q 
	DataArray2D<double> dGG(nCoefficients, nAdjFaces);

	for (int i = 0; i < nCoefficients; i++) {
	for (int j = 0; j < nAdjFaces; j++) {
		for (int k = 0; k < nCoefficients; k++) {
			dGG(i,j) += dFitArray(k,j) * dQ(i,k);
		}
	}
	}

	// Calculate Moore-Penrose pseudoinverse of G(:,2:p)
	DataArray2D<double> dGxPlus(nAdjFaces, nCoefficients-1);

	{
		// Gx2 = G(:, 2:p)^T * G(:,2:p)
		DataArray2D<double> dGx2(nCoefficients-1, nCoefficients-1);

		for (int i = 0; i < nCoefficients-1; i++) {
		for (int j = 0; j < nCoefficients-1; j++) {
			for (int k = 0; k < nAdjFaces; k++) {
				dGx2(i,j) += dGG(i+1,k) * dGG(j+1,k);
			}
		}
		}

		int m = nCoefficients-1;
		int n = nCoefficients-1;
		int lda = nCoefficients-1;
		int info;

		DataArray1D<int> iPIV(nCoefficients-1);

		DataArray1D<double> dWork(nCoefficients-1);

		int lWork = nCoefficients-1;

		dgetrf_(&m, &n, &(dGx2(0,0)), &lda, &(iPIV[0]), &info);

		dgetri_(&n, &(dGx2(0,0)), &lda, &(iPIV[0]), &(dWork[0]), &lWork, &info);

		// Calculate pseudoinverse
		for (int i = 0; i < nAdjFaces; i++) {
		for (int j = 0; j < nCoefficients-1; j++) {
			for (int k = 0; k < nCoefficients-1; k++) {
				dGxPlus(i,j) += dGG(k+1,i) * dGx2(k,j);
			}
		}
		}
	}

	// Z = G+ * (I - G(:,1) * R^{-1} * e0T)
	DataArray2D<double> dZ(nAdjFaces, nCoefficients-1);

	{
		DataArray2D<double> dSubZ(nAdjFaces, nAdjFaces);

		for (int i = 0; i < nAdjFaces; i++) {
			dSubZ(i,i) = 1.0;
		}

		for (int i = 0; i < nAdjFaces; i++) {
			dSubZ(0,i) -= dGG(0,i) / dR;
		}

		for (int i = 0; i < nAdjFaces; i++) {
		for (int j = 0; j < nCoefficients-1; j++) {
			for (int k = 0; k < nAdjFaces; k++) {
				dZ(i,j) += dGxPlus(k,j) * dSubZ(i,k);
			}
		}
		}
	}

	// Fhat = Q(:,1) * R^{-1} * e0T + Q(:,2:p) * Z
	for (int i = 0; i < nCoefficients; i++) {
		dFitArrayPlus(0,i) += dQ(0,i) / dR;
	}
	for (int i = 0; i < nAdjFaces; i++) {
	for (int j = 0; j < nCoefficients; j++) {
		for (int k = 0; k < nCoefficients-1; k++) {
			dFitArrayPlus(i,j) += dQ(k+1,j) * dZ(i,k);
		}
	}
	}

	for (int i = 0; i < nAdjFaces; i++) {
	for (int j = 0; j < nCoefficients; j++) {
		dFitArrayPlus(i,j) *= dFitWeights[i];
	}
	}
}

<<<<<<< HEAD
///////////////////////////////////////////////////////////////////////////////

void Dual(
	Mesh & mesh
) {
	const int EdgeCountHexagon = 6;

	// Generate ReverseNodeArray
	mesh.ConstructReverseNodeArray();

	// Backup Nodes and Faces
	NodeVector nodesOld = mesh.nodes;
	FaceVector facesOld = mesh.faces;

	mesh.nodes.clear();
	mesh.faces.clear();
		
	// Generate new Node array
	for (int i = 0; i < facesOld.size(); i++) {
		Node node;
		for (int j = 0; j < facesOld[i].edges.size(); j++) {
			node.x += nodesOld[facesOld[i][j]].x;
			node.y += nodesOld[facesOld[i][j]].y;
			node.z += nodesOld[facesOld[i][j]].z;
		}

		node.x /= static_cast<double>(facesOld[i].edges.size());
		node.y /= static_cast<double>(facesOld[i].edges.size());
		node.z /= static_cast<double>(facesOld[i].edges.size());

		double dMag = node.Magnitude();

		node.x /= dMag;
		node.y /= dMag;
		node.z /= dMag;

		mesh.nodes.push_back(node);
	}

	// Generate new Face array
	for (int i = 0; i < nodesOld.size(); i++) {
		const int nEdges = mesh.revnodearray[i].size();

		Face face(mesh.revnodearray[i].size());
		Face faceTemp(mesh.revnodearray[i].size());

		int ixNode = 0;
		std::set<int>::const_iterator iter = mesh.revnodearray[i].begin();
		for (; iter != mesh.revnodearray[i].end(); iter++) {
			faceTemp.SetNode(ixNode, *iter);
			ixNode++;
		}

		// Reorient Faces
		Node nodeCentral = nodesOld[i];
		Node node0 = mesh.nodes[faceTemp[0]] - nodeCentral;

		Node nodeCross = CrossProduct(mesh.nodes[faceTemp[0]], nodeCentral);
		
		double dNode0Mag = node0.Magnitude();

		// Determine the angles about the central Node of each Face Node
		std::vector<double> dAngles;
		dAngles.resize(faceTemp.edges.size());
		dAngles[0] = 0.0;

		for (int j = 1; j < nEdges; j++) {
			Node nodeDiff = mesh.nodes[faceTemp[j]] - nodeCentral;
			double dNodeDiffMag = nodeDiff.Magnitude();

			double dSide = DotProduct(nodeCross, nodeDiff);

			double dDotNorm =
				DotProduct(node0, nodeDiff) / (dNode0Mag * dNodeDiffMag);

			double dAngle;
			if (dDotNorm > 1.0) {
				dDotNorm = 1.0;
			}

			dAngles[j] = acos(dDotNorm);

			if (dSide > 0.0) {
				dAngles[j] = - dAngles[j] + 2.0 * M_PI;
			}
		}

		// Orient each Face by putting Nodes in order of increasing angle
		double dCurrentAngle = 0.0;
		face.SetNode(0, faceTemp[0]);
		for (int j = 1; j < nEdges; j++) {
			int ixNextNode = 1;
			double dNextAngle = 2.0 * M_PI;

			for (int k = 1; k < nEdges; k++) {
				if ((dAngles[k] > dCurrentAngle) && (dAngles[k] < dNextAngle)) {
					ixNextNode = k;
					dNextAngle = dAngles[k];
				}
			}

			face.SetNode(j, faceTemp[ixNextNode]);
			dCurrentAngle = dNextAngle;
		}

		// Fill in missing edges
		//for (int j = nEdges; j < EdgeCountHexagon; j++) {
			//face.SetNode(j, face[nEdges-1]);
		//}

		mesh.faces.push_back(face);
	}
}

///////////////////////////////////////////////////////////////////////////////
=======
///////////////////////////////////////////////////////////////////////////////
>>>>>>> da0fd976
<|MERGE_RESOLUTION|>--- conflicted
+++ resolved
@@ -244,11 +244,7 @@
 	}
 	
 	// First check if point is in initial face
-<<<<<<< HEAD
-	if (fTriangleContainsPoint(mesh,iFaceInitial,dX,dY)){
-=======
 	if (DoesTriangleContainPoint(mesh,iFaceInitial,dX,dY)){
->>>>>>> da0fd976
 		
 		iFaceFinal = iFaceInitial;
 		return;
@@ -295,11 +291,8 @@
 				
 				// If this is a new Face, check whether it contains the point
 				if (setAllFaces.find(iNewFace) == setAllFaces.end()) {
-<<<<<<< HEAD
-					if(fTriangleContainsPoint(mesh,iNewFace,dX,dY)){
-=======
+
 					if(DoesTriangleContainPoint(mesh,iNewFace,dX,dY)){
->>>>>>> da0fd976
 						
 						iFaceFinal = iNewFace;
 						return;
@@ -338,11 +331,7 @@
 	}
 	
 	// First check if point is in initial face
-<<<<<<< HEAD
-	if (fFaceContainsPoint(mesh,iFaceInitial,dX,dY,dZ)){
-=======
 	if (DoesFaceContainPoint(mesh,iFaceInitial,dX,dY,dZ)){
->>>>>>> da0fd976
 		
 		iFaceFinal = iFaceInitial;
 		return;
@@ -389,11 +378,8 @@
 				
 				// If this is a new Face, check whether it contains the point
 				if (setAllFaces.find(iNewFace) == setAllFaces.end()) {
-<<<<<<< HEAD
-					if(fFaceContainsPoint(mesh,iNewFace,dX,dY,dZ)){
-=======
+
 					if(DoesFaceContainPoint(mesh,iNewFace,dX,dY,dZ)){
->>>>>>> da0fd976
 						
 						iFaceFinal = iNewFace;
 						return;
@@ -416,11 +402,7 @@
 
 ///////////////////////////////////////////////////////////////////////////////
 
-<<<<<<< HEAD
-bool fFaceContainsPoint(
-=======
 bool DoesFaceContainPoint(
->>>>>>> da0fd976
 	const Mesh & mesh,
 	int iFace,
 	double dX,
@@ -520,11 +502,7 @@
 
 ///////////////////////////////////////////////////////////////////////////////
 
-<<<<<<< HEAD
-bool fFaceContainsPoint(
-=======
 bool DoesFaceContainPoint(
->>>>>>> da0fd976
 	const NodeVector & nodesP,
 	double dX,
 	double dY,
@@ -608,13 +586,8 @@
 					
 		//If the signs of the dot products are different, than the sample point is outside the polygon		  
 		
-<<<<<<< HEAD
-		if((DotProduct(nodeCenterMinusI,nodeEdgeNormal) > 0 && DotProduct(nodeQ,nodeEdgeNormal) < 0) ||
-			(DotProduct(nodeCenterMinusI,nodeEdgeNormal) < 0 && DotProduct(nodeQ,nodeEdgeNormal) > 0)){
-=======
 		if((DotProduct(nodeCenterMinusI,nodeEdgeNormal) > 0.0 && DotProduct(nodeQ,nodeEdgeNormal) < 0.0) ||
 			(DotProduct(nodeCenterMinusI,nodeEdgeNormal) < 0.0 && DotProduct(nodeQ,nodeEdgeNormal) > 0.0)){
->>>>>>> da0fd976
 				
 				return false;
 				
@@ -657,19 +630,6 @@
 	double dX3 = nodeV3.x;
 	double dY3 = nodeV3.y;
 	
-<<<<<<< HEAD
-	dA = ((dY2 - dY3)*(dX - dX3) + (dX3 - dX2)*(dY - dY3))/
-		 ((dY2 - dY3)*(dX1 - dX3) + (dX3 - dX2)*(dY1 - dY3));
-		 
-	dB = ((dY3 - dY1)*(dX - dX3) + (dX1 - dX3)*(dY - dY3))/
-		 ((dY2 - dY3)*(dX1 - dX3) + (dX3 - dX2)*(dY1 - dY3));
-		
-}
-
-///////////////////////////////////////////////////////////////////////////////
-
-bool fTriangleContainsPoint(
-=======
 	double dDenom = (dY2 - dY3)*(dX1 - dX3) + (dX3 - dX2)*(dY1 - dY3);
 	
 	if( abs(dDenom) < ReferenceTolerance ){
@@ -687,7 +647,6 @@
 ///////////////////////////////////////////////////////////////////////////////
 
 bool DoesTriangleContainPoint(
->>>>>>> da0fd976
 	const Mesh & mesh,
 	int iFace,
 	double dX,
@@ -699,11 +658,7 @@
 	
 	BarycentricCoordinates(mesh,iFace,dX,dY,dA,dB);
 		
-<<<<<<< HEAD
-	if ((0 <= dA) && (0 <= dB) && (dA + dB <= 1+1e-15)){
-=======
 	if ((0.0 <= dA) && (0.0 <= dB) && (dA + dB <= 1+ReferenceTolerance)){
->>>>>>> da0fd976
 		return true;
 	}
 	else{
@@ -813,11 +768,9 @@
 	double & dCond
 ) {
 	
-<<<<<<< HEAD
-=======
 	_ASSERT(dCoeffs.GetRows() == 3);
 	
->>>>>>> da0fd976
+
 	//Setup up columns of 3x3 matrix
 	DataArray2D<double> dInterpMat(3,3);
 	
@@ -826,22 +779,10 @@
 	dInterpMat(2,0) = nodeQ.z;
 	
 	dInterpMat(0,1) = nodesP[1].x - nodesP[0].x;						  
-<<<<<<< HEAD
-	
-	dInterpMat(1,1) = nodesP[1].y - nodesP[0].y;
-	
-	dInterpMat(2,1) = nodesP[1].z - nodesP[0].z;
-	
-	dInterpMat(0,2) = nodesP[2].x - nodesP[0].x;						  
-	
-	dInterpMat(1,2) = nodesP[2].y - nodesP[0].y;
-	
-=======
 	dInterpMat(1,1) = nodesP[1].y - nodesP[0].y;
 	dInterpMat(2,1) = nodesP[1].z - nodesP[0].z;
 	dInterpMat(0,2) = nodesP[2].x - nodesP[0].x;						  
 	dInterpMat(1,2) = nodesP[2].y - nodesP[0].y;
->>>>>>> da0fd976
 	dInterpMat(2,2) = nodesP[2].z - nodesP[0].z;	
 					  			
 	int m = 3;
@@ -940,11 +881,8 @@
 	bool & fConverged
 ) {
 	
-<<<<<<< HEAD
-=======
 	_ASSERT(dCoeffs.GetRows() == 3);
 	
->>>>>>> da0fd976
 	int iMaxIterations = 100;
 	
 	//This algorithm is essentially the one that is used in ESMF
@@ -1757,122 +1695,4 @@
 	}
 }
 
-<<<<<<< HEAD
-///////////////////////////////////////////////////////////////////////////////
-
-void Dual(
-	Mesh & mesh
-) {
-	const int EdgeCountHexagon = 6;
-
-	// Generate ReverseNodeArray
-	mesh.ConstructReverseNodeArray();
-
-	// Backup Nodes and Faces
-	NodeVector nodesOld = mesh.nodes;
-	FaceVector facesOld = mesh.faces;
-
-	mesh.nodes.clear();
-	mesh.faces.clear();
-		
-	// Generate new Node array
-	for (int i = 0; i < facesOld.size(); i++) {
-		Node node;
-		for (int j = 0; j < facesOld[i].edges.size(); j++) {
-			node.x += nodesOld[facesOld[i][j]].x;
-			node.y += nodesOld[facesOld[i][j]].y;
-			node.z += nodesOld[facesOld[i][j]].z;
-		}
-
-		node.x /= static_cast<double>(facesOld[i].edges.size());
-		node.y /= static_cast<double>(facesOld[i].edges.size());
-		node.z /= static_cast<double>(facesOld[i].edges.size());
-
-		double dMag = node.Magnitude();
-
-		node.x /= dMag;
-		node.y /= dMag;
-		node.z /= dMag;
-
-		mesh.nodes.push_back(node);
-	}
-
-	// Generate new Face array
-	for (int i = 0; i < nodesOld.size(); i++) {
-		const int nEdges = mesh.revnodearray[i].size();
-
-		Face face(mesh.revnodearray[i].size());
-		Face faceTemp(mesh.revnodearray[i].size());
-
-		int ixNode = 0;
-		std::set<int>::const_iterator iter = mesh.revnodearray[i].begin();
-		for (; iter != mesh.revnodearray[i].end(); iter++) {
-			faceTemp.SetNode(ixNode, *iter);
-			ixNode++;
-		}
-
-		// Reorient Faces
-		Node nodeCentral = nodesOld[i];
-		Node node0 = mesh.nodes[faceTemp[0]] - nodeCentral;
-
-		Node nodeCross = CrossProduct(mesh.nodes[faceTemp[0]], nodeCentral);
-		
-		double dNode0Mag = node0.Magnitude();
-
-		// Determine the angles about the central Node of each Face Node
-		std::vector<double> dAngles;
-		dAngles.resize(faceTemp.edges.size());
-		dAngles[0] = 0.0;
-
-		for (int j = 1; j < nEdges; j++) {
-			Node nodeDiff = mesh.nodes[faceTemp[j]] - nodeCentral;
-			double dNodeDiffMag = nodeDiff.Magnitude();
-
-			double dSide = DotProduct(nodeCross, nodeDiff);
-
-			double dDotNorm =
-				DotProduct(node0, nodeDiff) / (dNode0Mag * dNodeDiffMag);
-
-			double dAngle;
-			if (dDotNorm > 1.0) {
-				dDotNorm = 1.0;
-			}
-
-			dAngles[j] = acos(dDotNorm);
-
-			if (dSide > 0.0) {
-				dAngles[j] = - dAngles[j] + 2.0 * M_PI;
-			}
-		}
-
-		// Orient each Face by putting Nodes in order of increasing angle
-		double dCurrentAngle = 0.0;
-		face.SetNode(0, faceTemp[0]);
-		for (int j = 1; j < nEdges; j++) {
-			int ixNextNode = 1;
-			double dNextAngle = 2.0 * M_PI;
-
-			for (int k = 1; k < nEdges; k++) {
-				if ((dAngles[k] > dCurrentAngle) && (dAngles[k] < dNextAngle)) {
-					ixNextNode = k;
-					dNextAngle = dAngles[k];
-				}
-			}
-
-			face.SetNode(j, faceTemp[ixNextNode]);
-			dCurrentAngle = dNextAngle;
-		}
-
-		// Fill in missing edges
-		//for (int j = nEdges; j < EdgeCountHexagon; j++) {
-			//face.SetNode(j, face[nEdges-1]);
-		//}
-
-		mesh.faces.push_back(face);
-	}
-}
-
-///////////////////////////////////////////////////////////////////////////////
-=======
-///////////////////////////////////////////////////////////////////////////////
->>>>>>> da0fd976
+///////////////////////////////////////////////////////////////////////////////